# frozen_string_literal: true

module MiniRacer
<<<<<<< HEAD
  VERSION = "0.6.1"
  LIBV8_NODE_VERSION = "~> 17.3.1.0"
=======
  VERSION = "0.6.2"
  LIBV8_NODE_VERSION = "~> 16.10.0.0"
>>>>>>> 746bfddf
end<|MERGE_RESOLUTION|>--- conflicted
+++ resolved
@@ -1,11 +1,6 @@
 # frozen_string_literal: true
 
 module MiniRacer
-<<<<<<< HEAD
-  VERSION = "0.6.1"
+  VERSION = "0.6.2"
   LIBV8_NODE_VERSION = "~> 17.3.1.0"
-=======
-  VERSION = "0.6.2"
-  LIBV8_NODE_VERSION = "~> 16.10.0.0"
->>>>>>> 746bfddf
 end