--- conflicted
+++ resolved
@@ -130,7 +130,6 @@
     size_t marshal_stackdepth;
 } FunctionCall;
 
-<<<<<<< HEAD
 enum IsolateFlags {
     IN_GVL,
     DO_TERMINATE,
@@ -206,7 +205,6 @@
         }
 
         this->isolate->SetData(MARSHAL_STACKDEPTH_VALUE, (void*)depth);
-=======
 #define SLOT_BOUNDARY 1000 // every thousand denotes slot boundary
 
 class IsolateData {
@@ -256,7 +254,6 @@
         }
 
         throw std::runtime_error("MINI_RACER_DEV_ERROR Flags didn't match switch statement in Set.");
->>>>>>> 5fe7d7dc
     }
 };
 
@@ -1023,12 +1020,8 @@
     if (!result.executed) {
         VALUE ruby_exception = rb_iv_get(self, "@current_exception");
         if (ruby_exception == Qnil) {
-<<<<<<< HEAD
-            bool mem_softlimit_reached = (bool)isolate->GetData(MEM_SOFTLIMIT_REACHED);
+            bool mem_softlimit_reached = IsolateData::Get(isolate, IsolateData::MEM_SOFTLIMIT_REACHED);
             bool marshal_stack_maxdepth_reached = (bool)isolate->GetData(MARSHAL_STACKDEPTH_REACHED);
-=======
-            bool mem_softlimit_reached = IsolateData::Get(isolate, IsolateData::MEM_SOFTLIMIT_REACHED);
->>>>>>> 5fe7d7dc
             // If we were terminated or have the memory softlimit flag set
             if (marshal_stack_maxdepth_reached) {
                 ruby_exception = rb_eScriptRuntimeError;
