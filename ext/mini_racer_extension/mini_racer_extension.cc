#include <stdio.h>
#include <ruby.h>
#include <ruby/thread.h>
#include <ruby/io.h>
#include <v8.h>
#include <v8-profiler.h>
#include <libplatform/libplatform.h>
#include <ruby/encoding.h>
#include <pthread.h>
#include <unistd.h>
#include <mutex>
#include <atomic>
#include <math.h>

using namespace v8;

typedef struct {
    const char* data;
    int raw_size;
} SnapshotInfo;

class IsolateInfo {
public:
    Isolate* isolate;
    ArrayBuffer::Allocator* allocator;
    StartupData* startup_data;
    bool interrupted;
    bool added_gc_cb;
    pid_t pid;
    VALUE mutex;

    class Lock {
        VALUE &mutex;

    public:
        Lock(VALUE &mutex) : mutex(mutex) {
            rb_mutex_lock(mutex);
        }
        ~Lock() {
            rb_mutex_unlock(mutex);
        }
    };


    IsolateInfo() : isolate(nullptr), allocator(nullptr), startup_data(nullptr),
        interrupted(false), added_gc_cb(false), pid(getpid()), refs_count(0) {
        VALUE cMutex = rb_const_get(rb_cThread, rb_intern("Mutex"));
        mutex = rb_class_new_instance(0, nullptr, cMutex);
    }

    ~IsolateInfo();

    void init(SnapshotInfo* snapshot_info = nullptr);

    void mark() {
        rb_gc_mark(mutex);
    }

    Lock createLock() {
        Lock lock(mutex);
        return lock;
    }

    void hold() {
        refs_count++;
    }
    void release() {
        if (--refs_count <= 0) {
            delete this;
        }
    }

    int refs() {
        return refs_count;
    }

    static void* operator new(size_t size) {
        return ruby_xmalloc(size);
    }

    static void operator delete(void *block) {
        xfree(block);
    }
private:
    // how many references to this isolate exist
    // we can't rely on Ruby's GC for this, because Ruby could destroy the
    // isolate before destroying the contexts that depend on them. We'd need to
    // keep a list of linked contexts in the isolate to destroy those first when
    // isolate destruction was requested. Keeping such a list would require
    // notification from the context VALUEs when they are constructed and
    // destroyed. With a ref count, those notifications are still needed, but
    // we keep a simple int rather than a list of pointers.
    std::atomic_int refs_count;
};

typedef struct {
    IsolateInfo* isolate_info;
    Persistent<Context>* context;
} ContextInfo;

typedef struct {
    bool parsed;
    bool executed;
    bool terminated;
    bool json;
    Persistent<Value>* value;
    Persistent<Value>* message;
    Persistent<Value>* backtrace;
} EvalResult;

typedef struct {
    ContextInfo* context_info;
    Local<String>* eval;
    Local<String>* filename;
    useconds_t timeout;
    EvalResult* result;
    size_t max_memory;
} EvalParams;

typedef struct {
    ContextInfo *context_info;
    char *function_name;
    int argc;
    bool error;
    Local<Function> fun;
    Local<Value> *argv;
    EvalResult result;
    size_t max_memory;
} FunctionCall;

<<<<<<< HEAD
#define SLOT_BOUNDARY 1000 // every thousand denotes slot boundary

=======
>>>>>>> a2feab01
class IsolateData {
public:
    enum Flag {
        // first flags are bitfield
        //  max count: sizeof(uintptr_t) * 8
        IN_GVL, // whether we are inside of ruby gvl or not
        DO_TERMINATE, // terminate as soon as possible
        MEM_SOFTLIMIT_REACHED, // we've hit the memory soft limit
<<<<<<< HEAD
        MARSHAL_STACKDEPTH_REACHED, // we've hit our max stack depth

        // softlimit size is full-sized uintptr_t
        MEM_SOFTLIMIT_VALUE = 1 * SLOT_BOUNDARY,

        // stack value and stack max are 16b
        MARSHAL_STACKDEPTH_VALUE = 2 * SLOT_BOUNDARY,
        MARSHAL_STACKDEPTH_MAX,
    };

    static uintptr_t Get(Isolate *isolate, Flag flag) {
        uintptr_t slotData, flagMask, retval;
        uint slot = flag / SLOT_BOUNDARY;
        slotData = reinterpret_cast<uintptr_t>(isolate->GetData(slot));

        switch (slot) {
        case 0:
            flagMask = 1 << flag;
            retval = (slotData & flagMask) == flagMask;
            return retval;
        case 1:
            return slotData;
        case 2:
            return flag == IsolateData::MARSHAL_STACKDEPTH_VALUE ? slotData & 0xFFFF : (slotData & 0xFFFF0000) >> 16;
        }

        throw std::runtime_error("MINI_RACER_DEV_ERROR Flags didn't match switch statement in Get.");
    }

    static void Set(Isolate *isolate, Flag flag, uintptr_t value) {
        uintptr_t slotData, flagMask, setval;
        uint slot = flag / SLOT_BOUNDARY;

        switch (slot) {
        case 0:
            slotData = reinterpret_cast<uintptr_t>(isolate->GetData(slot));
            flagMask = 1 << flag;
            setval = !!value ? slotData | flagMask : slotData & ~flagMask;
            isolate->SetData(slot, reinterpret_cast<void*>(setval));
            return;
        case 1:
            isolate->SetData(slot, reinterpret_cast<void*>(value));
            return;
        case 2:
            slotData = reinterpret_cast<uintptr_t>(isolate->GetData(slot));
            setval = flag == IsolateData::MARSHAL_STACKDEPTH_VALUE ? (slotData & ~0xFFFF) | (value & 0xFFFF) : (slotData & ~(0xFFFF0000)) | ((value & 0xFFFF) << 16);
            isolate->SetData(slot, reinterpret_cast<void*>(setval));
            return;
        }

        throw std::runtime_error("MINI_RACER_DEV_ERROR Flags didn't match switch statement in Set.");
    }
};

struct StackCounter {
    static void Reset(Isolate* isolate) {
        if (IsolateData::Get(isolate, IsolateData::MARSHAL_STACKDEPTH_MAX) > 0) {
            IsolateData::Set(isolate, IsolateData::MARSHAL_STACKDEPTH_VALUE, 0);
            IsolateData::Set(isolate, IsolateData::MARSHAL_STACKDEPTH_REACHED, false);
        }
    }

    static void SetMax(Isolate* isolate, size_t marshalMaxStackDepth) {
        if (marshalMaxStackDepth > 0) {
            IsolateData::Set(isolate, IsolateData::MARSHAL_STACKDEPTH_MAX, marshalMaxStackDepth);
            IsolateData::Set(isolate, IsolateData::MARSHAL_STACKDEPTH_VALUE, 0);
            IsolateData::Set(isolate, IsolateData::MARSHAL_STACKDEPTH_REACHED, false);
        }
    }

    StackCounter(Isolate* isolate) {
        this->isActive = IsolateData::Get(isolate, IsolateData::MARSHAL_STACKDEPTH_MAX) > 0;

        if (this->isActive) {
            this->isolate = isolate;
            this->IncDepth(1);
        }
    }

    bool IsTooDeep() {
        if (!this->IsActive()) {
            return false;
        }

        size_t depth = IsolateData::Get(this->isolate, IsolateData::MARSHAL_STACKDEPTH_VALUE);
        size_t maxDepth = IsolateData::Get(this->isolate, IsolateData::MARSHAL_STACKDEPTH_MAX);
        if (depth > maxDepth) {
            IsolateData::Set(this->isolate, IsolateData::MARSHAL_STACKDEPTH_REACHED, true);
            return true;
        }

        return false;
    }

    bool IsActive() {
        return this->isActive && !IsolateData::Get(this->isolate, IsolateData::DO_TERMINATE);
    }

    ~StackCounter() {
        if (this->IsActive()) {
            this->IncDepth(-1);
        }
    }

private: 
    Isolate* isolate;
    bool isActive;

    void IncDepth(int direction) {
        int inc = direction > 0 ? 1 : -1;

        size_t depth = IsolateData::Get(this->isolate, IsolateData::MARSHAL_STACKDEPTH_VALUE);

        // don't decrement past 0
        if (inc > 0 || depth > 0) {
            depth += inc;
        }

        IsolateData::Set(this->isolate, IsolateData::MARSHAL_STACKDEPTH_VALUE, depth);
    }
=======
        MEM_SOFTLIMIT_VALUE,
    };

    static uintptr_t Get(Isolate *isolate, Flag flag) {
        Bitfield u = { reinterpret_cast<uint64_t>(isolate->GetData(0)) };
        switch (flag) {
            case IN_GVL: return u.IN_GVL;
            case DO_TERMINATE: return u.DO_TERMINATE;
            case MEM_SOFTLIMIT_REACHED: return u.MEM_SOFTLIMIT_REACHED;
            case MEM_SOFTLIMIT_VALUE: return u.MEM_SOFTLIMIT_VALUE << 10;
        }
    }

    static void Set(Isolate *isolate, Flag flag, uintptr_t value) {
        Bitfield u = { reinterpret_cast<uint64_t>(isolate->GetData(0)) };
        switch (flag) {
            case IN_GVL: u.IN_GVL = value; break;
            case DO_TERMINATE: u.DO_TERMINATE = value; break;
            case MEM_SOFTLIMIT_REACHED: u.MEM_SOFTLIMIT_REACHED = value; break;
            // drop least significant 10 bits 'store memory amount in kb'
            case MEM_SOFTLIMIT_VALUE: u.MEM_SOFTLIMIT_VALUE = value >> 10; break;
        }
        isolate->SetData(0, reinterpret_cast<void*>(u.dataPtr));
    }

private:
    struct Bitfield {
        // WARNING: this would explode on platforms below 64 bit ptrs
        //  compiler will fail here, making it clear for them.
        //  Additionally, using the other part of the union to reinterpret the
        //  memory is undefined behavior according to spec, but is / has been stable
        //  across major compilers for decades.
        static_assert(sizeof(uintptr_t) >= sizeof(uint64_t), "mini_racer not supported on this platform. ptr size must be at least 64 bit.");
        union {
            uint64_t dataPtr: 64;
            // order in this struct matters. For cpu performance keep larger subobjects
            //  aligned on their boundaries (8 16 32), try not to straddle
            struct {
                size_t MEM_SOFTLIMIT_VALUE:22;
                bool IN_GVL:1;
                bool DO_TERMINATE:1;
                bool MEM_SOFTLIMIT_REACHED:1;
            };
        };
    };
>>>>>>> a2feab01
};

static VALUE rb_cContext;
static VALUE rb_cSnapshot;
static VALUE rb_cIsolate;

static VALUE rb_eScriptTerminatedError;
static VALUE rb_eV8OutOfMemoryError;
static VALUE rb_eParseError;
static VALUE rb_eScriptRuntimeError;
static VALUE rb_cJavaScriptFunction;
static VALUE rb_eSnapshotError;
static VALUE rb_ePlatformAlreadyInitializedError;
static VALUE rb_mJSON;

static VALUE rb_cFailedV8Conversion;
static VALUE rb_cDateTime = Qnil;

static std::unique_ptr<Platform> current_platform = NULL;
static std::mutex platform_lock;

static pthread_attr_t *thread_attr_p;
static pthread_rwlock_t exit_lock = PTHREAD_RWLOCK_INITIALIZER;
static bool ruby_exiting = false; // guarded by exit_lock
static bool single_threaded = false;

static VALUE rb_platform_set_flag_as_str(VALUE _klass, VALUE flag_as_str) {
    bool platform_already_initialized = false;

    if(TYPE(flag_as_str) != T_STRING) {
        rb_raise(rb_eArgError, "wrong type argument %" PRIsVALUE" (should be a string)",
                rb_obj_class(flag_as_str));
    }

    platform_lock.lock();

    if (current_platform == NULL) {
	if (!strcmp(RSTRING_PTR(flag_as_str), "--single_threaded")) {
	   single_threaded = true;
	}
        V8::SetFlagsFromString(RSTRING_PTR(flag_as_str), (int)RSTRING_LEN(flag_as_str));
    } else {
        platform_already_initialized = true;
    }

    platform_lock.unlock();

    // important to raise outside of the lock
    if (platform_already_initialized) {
        rb_raise(rb_ePlatformAlreadyInitializedError, "The V8 platform is already initialized");
    }

    return Qnil;
}

static void init_v8() {
    // no need to wait for the lock if already initialized
    if (current_platform != NULL) return;

    platform_lock.lock();

    if (current_platform == NULL) {
        V8::InitializeICU();
        current_platform = platform::NewDefaultPlatform();
        V8::InitializePlatform(current_platform.get());
        V8::Initialize();
    }

    platform_lock.unlock();
}

static void gc_callback(Isolate *isolate, GCType type, GCCallbackFlags flags) {
    if (IsolateData::Get(isolate, IsolateData::MEM_SOFTLIMIT_REACHED)) {
        return;
    }

    size_t softlimit = IsolateData::Get(isolate, IsolateData::MEM_SOFTLIMIT_VALUE);

    HeapStatistics stats;
    isolate->GetHeapStatistics(&stats);
    size_t used = stats.used_heap_size();

    if(used > softlimit) {
        IsolateData::Set(isolate, IsolateData::MEM_SOFTLIMIT_REACHED, true);
        isolate->TerminateExecution();
    }
}

// to be called with active lock and scope
static void prepare_result(MaybeLocal<Value> v8res,
                           TryCatch& trycatch,
                           Isolate* isolate,
                           Local<Context> context,
                           EvalResult& evalRes /* out */) {

    // just don't touch .parsed
    evalRes.terminated = false;
    evalRes.json = false;
    evalRes.value = nullptr;
    evalRes.message = nullptr;
    evalRes.backtrace = nullptr;
    evalRes.executed = !v8res.IsEmpty();

    if (evalRes.executed) {
        // arrays and objects get converted to json
        Local<Value> local_value = v8res.ToLocalChecked();
        if ((local_value->IsObject() || local_value->IsArray()) &&
                !local_value->IsDate() && !local_value->IsFunction()) {
            Local<Object> JSON = context->Global()->Get(
                        context, String::NewFromUtf8Literal(isolate, "JSON"))
                    .ToLocalChecked().As<Object>();

            Local<Function> stringify = JSON->Get(
                        context, v8::String::NewFromUtf8Literal(isolate, "stringify"))
                    .ToLocalChecked().As<Function>();

            Local<Object> object = local_value->ToObject(context).ToLocalChecked();
            const unsigned argc = 1;
            Local<Value> argv[argc] = { object };
            MaybeLocal<Value> json = stringify->Call(context, JSON, argc, argv);

            if (json.IsEmpty()) {
                evalRes.executed = false;
            } else {
                evalRes.json = true;
                Persistent<Value>* persistent = new Persistent<Value>();
                persistent->Reset(isolate, json.ToLocalChecked());
                evalRes.value = persistent;
            }

        } else {
            Persistent<Value>* persistent = new Persistent<Value>();
            persistent->Reset(isolate, local_value);
            evalRes.value = persistent;
        }
    }

    if (!evalRes.executed || !evalRes.parsed) {
        if (trycatch.HasCaught()) {
            if (!trycatch.Exception()->IsNull()) {
                evalRes.message = new Persistent<Value>();
                Local<Message> message = trycatch.Message();
                char buf[1000];
                int len, line, column;

                if (!message->GetLineNumber(context).To(&line)) {
                  line = 0;
                }

                if (!message->GetStartColumn(context).To(&column)) {
                  column = 0;
                }

                len = snprintf(buf, sizeof(buf), "%s at %s:%i:%i", *String::Utf8Value(isolate, message->Get()),
                               *String::Utf8Value(isolate, message->GetScriptResourceName()->ToString(context).ToLocalChecked()),
                               line,
                               column);

                if ((size_t) len >= sizeof(buf)) {
                    len = sizeof(buf) - 1;
                    buf[len] = '\0';
                }

                Local<String> v8_message = String::NewFromUtf8(isolate, buf, NewStringType::kNormal, len).ToLocalChecked();
                evalRes.message->Reset(isolate, v8_message);
            } else if(trycatch.HasTerminated()) {
                evalRes.terminated = true;
                evalRes.message = new Persistent<Value>();
                Local<String> tmp = String::NewFromUtf8Literal(isolate, "JavaScript was terminated (either by timeout or explicitly)");
                evalRes.message->Reset(isolate, tmp);
            }
            if (!trycatch.StackTrace(context).IsEmpty()) {
                evalRes.backtrace = new Persistent<Value>();
                evalRes.backtrace->Reset(isolate,
                                         trycatch.StackTrace(context).ToLocalChecked()->ToString(context).ToLocalChecked());
            }
        }
    }
}

void*
nogvl_context_eval(void* arg) {

    EvalParams* eval_params = (EvalParams*)arg;
    EvalResult* result = eval_params->result;
    IsolateInfo* isolate_info = eval_params->context_info->isolate_info;
    Isolate* isolate = isolate_info->isolate;

    Isolate::Scope isolate_scope(isolate);
    HandleScope handle_scope(isolate);
    TryCatch trycatch(isolate);
    Local<Context> context = eval_params->context_info->context->Get(isolate);
    Context::Scope context_scope(context);
    v8::ScriptOrigin *origin = NULL;

    IsolateData::Set(isolate, IsolateData::IN_GVL, false);
    IsolateData::Set(isolate, IsolateData::DO_TERMINATE, false);
    IsolateData::Set(isolate, IsolateData::MEM_SOFTLIMIT_VALUE, 0);
    IsolateData::Set(isolate, IsolateData::MEM_SOFTLIMIT_REACHED, false);
<<<<<<< HEAD

    IsolateData::Set(isolate, IsolateData::MARSHAL_STACKDEPTH_MAX, 0);
    IsolateData::Set(isolate, IsolateData::MARSHAL_STACKDEPTH_VALUE, 0);
    IsolateData::Set(isolate, IsolateData::MARSHAL_STACKDEPTH_REACHED, false);
=======
>>>>>>> a2feab01

    MaybeLocal<Script> parsed_script;

    if (eval_params->filename) {
        origin = new v8::ScriptOrigin(*eval_params->filename);
    }

    parsed_script = Script::Compile(context, *eval_params->eval, origin);

    if (origin) {
        delete origin;
    }

    result->parsed = !parsed_script.IsEmpty();
    result->executed = false;
    result->terminated = false;
    result->json = false;
    result->value = NULL;

    MaybeLocal<Value> maybe_value;
    if (!result->parsed) {
        result->message = new Persistent<Value>();
        result->message->Reset(isolate, trycatch.Exception());
    } else {
        // parsing successful
        if (eval_params->max_memory > 0) {
            IsolateData::Set(isolate, IsolateData::MEM_SOFTLIMIT_VALUE, eval_params->max_memory);
            if (!isolate_info->added_gc_cb) {
            isolate->AddGCEpilogueCallback(gc_callback);
                isolate_info->added_gc_cb = true;
            }
        }

        StackCounter::SetMax(isolate, 1000);

        maybe_value = parsed_script.ToLocalChecked()->Run(context);
    }

    prepare_result(maybe_value, trycatch, isolate, context, *result);

    IsolateData::Set(isolate, IsolateData::IN_GVL, true);

    return NULL;
}

static VALUE new_empty_failed_conv_obj() {
    // TODO isolate code that translates execption to ruby
    // exception so we can properly return it
    return rb_funcall(rb_cFailedV8Conversion, rb_intern("new"), 1, rb_str_new2(""));
}

// assumes isolate locking is in place
static VALUE convert_v8_to_ruby(Isolate* isolate, Local<Context> context,
                                Local<Value> value) {

    Isolate::Scope isolate_scope(isolate);
    HandleScope scope(isolate);

    StackCounter stackCounter(isolate);

    if (IsolateData::Get(isolate, IsolateData::MARSHAL_STACKDEPTH_REACHED)) {
        return Qnil;
    }

    if (stackCounter.IsTooDeep()) {
        IsolateData::Set(isolate, IsolateData::DO_TERMINATE, true);
        isolate->TerminateExecution();
        return Qnil;
    }

    if (value->IsNull() || value->IsUndefined()){
        return Qnil;
    }

    if (value->IsInt32()) {
        return INT2FIX(value->Int32Value(context).ToChecked());
    }

    if (value->IsNumber()) {
        return rb_float_new(value->NumberValue(context).ToChecked());
    }

    if (value->IsTrue()) {
        return Qtrue;
    }

    if (value->IsFalse()) {
        return Qfalse;
    }

    if (value->IsArray()) {
      VALUE rb_array = rb_ary_new();
      Local<Array> arr = Local<Array>::Cast(value);
      for(uint32_t i=0; i < arr->Length(); i++) {
          MaybeLocal<Value> element = arr->Get(context, i);
          if (element.IsEmpty()) {
              continue;
          }
          VALUE rb_elem = convert_v8_to_ruby(isolate, context, element.ToLocalChecked());
          if (rb_funcall(rb_elem, rb_intern("class"), 0) == rb_cFailedV8Conversion) {
            return rb_elem;
          }
          rb_ary_push(rb_array, rb_elem);
      }
      return rb_array;
    }

    if (value->IsFunction()){
        return rb_funcall(rb_cJavaScriptFunction, rb_intern("new"), 0);
    }

    if (value->IsDate()){
        double ts = Local<Date>::Cast(value)->ValueOf();
        double secs = ts/1000;
        long nanos = round((secs - floor(secs)) * 1000000);

        return rb_time_new(secs, nanos);
    }

    if (value->IsObject()) {
        VALUE rb_hash = rb_hash_new();
        TryCatch trycatch(isolate);

        Local<Object> object = value->ToObject(context).ToLocalChecked();
        auto maybe_props = object->GetOwnPropertyNames(context);
        if (!maybe_props.IsEmpty()) {
            Local<Array> props = maybe_props.ToLocalChecked();
            for(uint32_t i=0; i < props->Length(); i++) {
             MaybeLocal<Value> key = props->Get(context, i);
             if (key.IsEmpty()) {
                return rb_funcall(rb_cFailedV8Conversion, rb_intern("new"), 1, rb_str_new2(""));
             }
             VALUE rb_key = convert_v8_to_ruby(isolate, context, key.ToLocalChecked());

             MaybeLocal<Value> prop_value = object->Get(context, key.ToLocalChecked());
             // this may have failed due to Get raising
             if (prop_value.IsEmpty() || trycatch.HasCaught()) {
                 return new_empty_failed_conv_obj();
             }

             VALUE rb_value = convert_v8_to_ruby(
                         isolate, context, prop_value.ToLocalChecked());
             rb_hash_aset(rb_hash, rb_key, rb_value);
            }
        }
        return rb_hash;
    }

    if (value->IsSymbol()) {
	v8::String::Utf8Value symbol_name(isolate,
	    Local<Symbol>::Cast(value)->Name());

	VALUE str_symbol = rb_enc_str_new(
	    *symbol_name,
	    symbol_name.length(),
	    rb_enc_find("utf-8")
	);

	return ID2SYM(rb_intern_str(str_symbol));
    }

    MaybeLocal<String> rstr_maybe = value->ToString(context);

    if (rstr_maybe.IsEmpty()) {
	return Qnil;
    } else {
	Local<String> rstr = rstr_maybe.ToLocalChecked();
	return rb_enc_str_new(*String::Utf8Value(isolate, rstr), rstr->Utf8Length(isolate), rb_enc_find("utf-8"));
    }
}

static VALUE convert_v8_to_ruby(Isolate* isolate,
                                const Persistent<Context>& context,
                                Local<Value> value) {
    HandleScope scope(isolate);
    return convert_v8_to_ruby(isolate,
                              Local<Context>::New(isolate, context),
                              value);
}

static VALUE convert_v8_to_ruby(Isolate* isolate,
                                const Persistent<Context>& context,
                                const Persistent<Value>& value) {
    HandleScope scope(isolate);
    return convert_v8_to_ruby(isolate,
                              Local<Context>::New(isolate, context),
                              Local<Value>::New(isolate, value));
}

static Local<Value> convert_ruby_to_v8(Isolate* isolate, Local<Context> context, VALUE value) {
    EscapableHandleScope scope(isolate);

    Local<Array> array;
    Local<Object> object;
    VALUE hash_as_array;
    VALUE pair;
    int i;
    long length;
    long fixnum;
    VALUE klass;

    switch (TYPE(value)) {
    case T_FIXNUM:
        fixnum = NUM2LONG(value);
        if (fixnum > INT_MAX)
        {
            return scope.Escape(Number::New(isolate, (double)fixnum));
        }
        return scope.Escape(Integer::New(isolate, (int)fixnum));
    case T_FLOAT:
	return scope.Escape(Number::New(isolate, NUM2DBL(value)));
    case T_STRING:
	return scope.Escape(String::NewFromUtf8(isolate, RSTRING_PTR(value), NewStringType::kNormal, (int)RSTRING_LEN(value)).ToLocalChecked());
    case T_NIL:
	return scope.Escape(Null(isolate));
    case T_TRUE:
	return scope.Escape(True(isolate));
    case T_FALSE:
	return scope.Escape(False(isolate));
    case T_ARRAY:
	length = RARRAY_LEN(value);
	array = Array::New(isolate, (int)length);
	for(i=0; i<length; i++) {
            array->Set(context, i, convert_ruby_to_v8(isolate, context, rb_ary_entry(value, i)));
	}
	return scope.Escape(array);
    case T_HASH:
	object = Object::New(isolate);
	hash_as_array = rb_funcall(value, rb_intern("to_a"), 0);
	length = RARRAY_LEN(hash_as_array);
	for(i=0; i<length; i++) {
	    pair = rb_ary_entry(hash_as_array, i);
            object->Set(context, convert_ruby_to_v8(isolate, context, rb_ary_entry(pair, 0)),
                  convert_ruby_to_v8(isolate, context, rb_ary_entry(pair, 1)));
	}
	return scope.Escape(object);
    case T_SYMBOL:
	value = rb_funcall(value, rb_intern("to_s"), 0);
	return scope.Escape(String::NewFromUtf8(isolate, RSTRING_PTR(value), NewStringType::kNormal, (int)RSTRING_LEN(value)).ToLocalChecked());
    case T_DATA:
        klass = rb_funcall(value, rb_intern("class"), 0);
        if (klass == rb_cTime || klass == rb_cDateTime)
        {
            if (klass == rb_cDateTime)
            {
                value = rb_funcall(value, rb_intern("to_time"), 0);
            }
            value = rb_funcall(value, rb_intern("to_f"), 0);
            return scope.Escape(Date::New(context, NUM2DBL(value) * 1000).ToLocalChecked());
        }
    case T_OBJECT:
    case T_CLASS:
    case T_ICLASS:
    case T_MODULE:
    case T_REGEXP:
    case T_MATCH:
    case T_STRUCT:
    case T_BIGNUM:
    case T_FILE:
    case T_UNDEF:
    case T_NODE:
    default:
      return scope.Escape(String::NewFromUtf8Literal(isolate, "Undefined Conversion"));
    }
    }

static void unblock_eval(void *ptr) {
    EvalParams* eval = (EvalParams*)ptr;
    eval->context_info->isolate_info->interrupted = true;
}

/*
 * The implementations of the run_extra_code(), create_snapshot_data_blob() and
 * warm_up_snapshot_data_blob() functions have been derived from V8's test suite.
 */
static bool run_extra_code(Isolate *isolate, Local<v8::Context> context,
                    const char *utf8_source, const char *name) {
    Context::Scope context_scope(context);
    TryCatch try_catch(isolate);
    Local<String> source_string;
    if (!String::NewFromUtf8(isolate, utf8_source).ToLocal(&source_string)) {
        return false;
    }
    Local<String> resource_name =
            String::NewFromUtf8(isolate, name).ToLocalChecked();
    ScriptOrigin origin(resource_name);
    ScriptCompiler::Source source(source_string, origin);
    Local<Script> script;
    if (!ScriptCompiler::Compile(context, &source).ToLocal(&script))
        return false;
    if (script->Run(context).IsEmpty()) return false;
    return true;
}

static StartupData
create_snapshot_data_blob(const char *embedded_source = nullptr) {
    Isolate *isolate = Isolate::Allocate();

    // Optionally run a script to embed, and serialize to create a snapshot blob.
    SnapshotCreator snapshot_creator(isolate);
        {
            HandleScope scope(isolate);
        Local<v8::Context> context = v8::Context::New(isolate);
            if (embedded_source != nullptr &&
                !run_extra_code(isolate, context, embedded_source, "<embedded>")) {
           return {};
            }
            snapshot_creator.SetDefaultContext(context);
        }
    return snapshot_creator.CreateBlob(
            SnapshotCreator::FunctionCodeHandling::kClear);
    }

StartupData warm_up_snapshot_data_blob(StartupData cold_snapshot_blob,
                                       const char *warmup_source) {
    // Use following steps to create a warmed up snapshot blob from a cold one:
    //  - Create a new isolate from the cold snapshot.
    //  - Create a new context to run the warmup script. This will trigger
    //    compilation of executed functions.
    //  - Create a new context. This context will be unpolluted.
    //  - Serialize the isolate and the second context into a new snapshot blob.
    StartupData result = {nullptr, 0};

    if (cold_snapshot_blob.raw_size > 0 && cold_snapshot_blob.data != nullptr &&
        warmup_source != NULL) {
        SnapshotCreator snapshot_creator(nullptr, &cold_snapshot_blob);
        Isolate *isolate = snapshot_creator.GetIsolate();
        {
            HandleScope scope(isolate);
            Local<Context> context = Context::New(isolate);
            if (!run_extra_code(isolate, context, warmup_source, "<warm-up>")) {
                return result;
            }
        }
        {
            HandleScope handle_scope(isolate);
            isolate->ContextDisposedNotification(false);
            Local<Context> context = Context::New(isolate);
            snapshot_creator.SetDefaultContext(context);
        }
        result = snapshot_creator.CreateBlob(
            SnapshotCreator::FunctionCodeHandling::kKeep);
    }
    return result;
}

static VALUE rb_snapshot_size(VALUE self, VALUE str) {
    SnapshotInfo* snapshot_info;
    Data_Get_Struct(self, SnapshotInfo, snapshot_info);

    return INT2NUM(snapshot_info->raw_size);
}

static VALUE rb_snapshot_load(VALUE self, VALUE str) {
    SnapshotInfo* snapshot_info;
    Data_Get_Struct(self, SnapshotInfo, snapshot_info);

    if(TYPE(str) != T_STRING) {
        rb_raise(rb_eArgError, "wrong type argument %" PRIsVALUE " (should be a string)",
                rb_obj_class(str));
    }

    init_v8();

    StartupData startup_data = create_snapshot_data_blob(RSTRING_PTR(str));

    if (startup_data.data == NULL && startup_data.raw_size == 0) {
        rb_raise(rb_eSnapshotError, "Could not create snapshot, most likely the source is incorrect");
    }

    snapshot_info->data = startup_data.data;
    snapshot_info->raw_size = startup_data.raw_size;

    return Qnil;
}

static VALUE rb_snapshot_dump(VALUE self, VALUE str) {
    SnapshotInfo* snapshot_info;
    Data_Get_Struct(self, SnapshotInfo, snapshot_info);

    return rb_str_new(snapshot_info->data, snapshot_info->raw_size);
}

static VALUE rb_snapshot_warmup_unsafe(VALUE self, VALUE str) {
    SnapshotInfo* snapshot_info;
    Data_Get_Struct(self, SnapshotInfo, snapshot_info);

    if(TYPE(str) != T_STRING) {
        rb_raise(rb_eArgError, "wrong type argument %" PRIsVALUE " (should be a string)",
                rb_obj_class(str));
    }

    init_v8();

    StartupData cold_startup_data = {snapshot_info->data, snapshot_info->raw_size};
    StartupData warm_startup_data = warm_up_snapshot_data_blob(cold_startup_data, RSTRING_PTR(str));

    if (warm_startup_data.data == NULL && warm_startup_data.raw_size == 0) {
        rb_raise(rb_eSnapshotError, "Could not warm up snapshot, most likely the source is incorrect");
    } else {
        delete[] snapshot_info->data;

        snapshot_info->data = warm_startup_data.data;
        snapshot_info->raw_size = warm_startup_data.raw_size;
    }

    return self;
}

void IsolateInfo::init(SnapshotInfo* snapshot_info) {
    allocator = v8::ArrayBuffer::Allocator::NewDefaultAllocator();

    Isolate::CreateParams create_params;
    create_params.array_buffer_allocator = allocator;

    if (snapshot_info) {
        int raw_size = snapshot_info->raw_size;
        char* data = new char[raw_size];
        memcpy(data, snapshot_info->data, raw_size);

        startup_data = new StartupData;
        startup_data->data = data;
        startup_data->raw_size = raw_size;

        create_params.snapshot_blob = startup_data;
    }

    isolate = Isolate::New(create_params);
}

static VALUE rb_isolate_init_with_snapshot(VALUE self, VALUE snapshot) {
    IsolateInfo* isolate_info;
    Data_Get_Struct(self, IsolateInfo, isolate_info);

    init_v8();

    SnapshotInfo* snapshot_info = nullptr;
    if (!NIL_P(snapshot)) {
        Data_Get_Struct(snapshot, SnapshotInfo, snapshot_info);
    }

    isolate_info->init(snapshot_info);
    isolate_info->hold();

    return Qnil;
}

static VALUE rb_isolate_idle_notification(VALUE self, VALUE idle_time_in_ms) {
    IsolateInfo* isolate_info;
    Data_Get_Struct(self, IsolateInfo, isolate_info);

    if (current_platform == NULL) return Qfalse;

    double duration = NUM2DBL(idle_time_in_ms) / 1000.0;
    double now = current_platform->MonotonicallyIncreasingTime();
    return isolate_info->isolate->IdleNotificationDeadline(now + duration) ? Qtrue : Qfalse;
}

static VALUE rb_isolate_low_memory_notification(VALUE self) {
    IsolateInfo* isolate_info;
    Data_Get_Struct(self, IsolateInfo, isolate_info);

    if (current_platform == NULL) return Qfalse;

    isolate_info->isolate->LowMemoryNotification();
    return Qnil;
}

static VALUE rb_isolate_pump_message_loop(VALUE self) {
    IsolateInfo* isolate_info;
    Data_Get_Struct(self, IsolateInfo, isolate_info);

    if (current_platform == NULL) return Qfalse;

    if (platform::PumpMessageLoop(current_platform.get(), isolate_info->isolate)){
	return Qtrue;
    } else {
	return Qfalse;
    }
}

static VALUE rb_context_init_unsafe(VALUE self, VALUE isolate, VALUE snap) {
    ContextInfo* context_info;
    Data_Get_Struct(self, ContextInfo, context_info);

    init_v8();

    IsolateInfo* isolate_info;

    if (NIL_P(isolate) || !rb_obj_is_kind_of(isolate, rb_cIsolate)) {
        isolate_info = new IsolateInfo();

        SnapshotInfo *snapshot_info = nullptr;
        if (!NIL_P(snap) && rb_obj_is_kind_of(snap, rb_cSnapshot)) {
            Data_Get_Struct(snap, SnapshotInfo, snapshot_info);
        }
        isolate_info->init(snapshot_info);
    } else { // given isolate or snapshot
        Data_Get_Struct(isolate, IsolateInfo, isolate_info);
    }

    context_info->isolate_info = isolate_info;
    isolate_info->hold();

    {
        // the ruby lock is needed if this isn't a new isolate
        IsolateInfo::Lock ruby_lock(isolate_info->mutex);
        Locker lock(isolate_info->isolate);
        Isolate::Scope isolate_scope(isolate_info->isolate);
        HandleScope handle_scope(isolate_info->isolate);

        Local<Context> context = Context::New(isolate_info->isolate);

        context_info->context = new Persistent<Context>();
        context_info->context->Reset(isolate_info->isolate, context);
    }

    if (Qnil == rb_cDateTime && rb_funcall(rb_cObject, rb_intern("const_defined?"), 1, rb_str_new2("DateTime")) == Qtrue)
    {
        rb_cDateTime = rb_const_get(rb_cObject, rb_intern("DateTime"));
    }

    return Qnil;
}

static VALUE convert_result_to_ruby(VALUE self /* context */,
                                    EvalResult& result) {
    ContextInfo *context_info;
    Data_Get_Struct(self, ContextInfo, context_info);

    Isolate *isolate = context_info->isolate_info->isolate;
    Persistent<Context> *p_ctx = context_info->context;

    VALUE message = Qnil;
    VALUE backtrace = Qnil;
    {
        Locker lock(isolate);
        if (result.message) {
            message = convert_v8_to_ruby(isolate, *p_ctx, *result.message);
            result.message->Reset();
            delete result.message;
            result.message = nullptr;
        }

        if (result.backtrace) {
            backtrace = convert_v8_to_ruby(isolate, *p_ctx, *result.backtrace);
            result.backtrace->Reset();
            delete result.backtrace;
        }
    }

    // NOTE: this is very important, we can not do an rb_raise from within
    // a v8 scope, if we do the scope is never cleaned up properly and we leak
    if (!result.parsed) {
        if(TYPE(message) == T_STRING) {
            rb_raise(rb_eParseError, "%s", RSTRING_PTR(message));
        } else {
            rb_raise(rb_eParseError, "Unknown JavaScript Error during parse");
        }
    }

    if (!result.executed) {
        VALUE ruby_exception = rb_iv_get(self, "@current_exception");
        if (ruby_exception == Qnil) {
            bool mem_softlimit_reached = IsolateData::Get(isolate, IsolateData::MEM_SOFTLIMIT_REACHED);
<<<<<<< HEAD
            bool marshal_stack_maxdepth_reached = IsolateData::Get(isolate, IsolateData::MARSHAL_STACKDEPTH_REACHED);
=======
>>>>>>> a2feab01
            // If we were terminated or have the memory softlimit flag set
            if (marshal_stack_maxdepth_reached) {
                ruby_exception = rb_eScriptRuntimeError;
                std::string msg = std::string("Marshal object depth too deep. Script terminated.");
                message = rb_enc_str_new(msg.c_str(), msg.length(), rb_enc_find("utf-8"));
            } else if (result.terminated || mem_softlimit_reached) {
                ruby_exception = mem_softlimit_reached ? rb_eV8OutOfMemoryError : rb_eScriptTerminatedError;
            } else {
                ruby_exception = rb_eScriptRuntimeError;
            }

            // exception report about what happened
            if (TYPE(backtrace) == T_STRING) {
                rb_raise(ruby_exception, "%s", RSTRING_PTR(backtrace));
            } else if(TYPE(message) == T_STRING) {
                rb_raise(ruby_exception, "%s", RSTRING_PTR(message));
            } else {
                rb_raise(ruby_exception, "Unknown JavaScript Error during execution");
            }
        } else {
            VALUE rb_str = rb_funcall(ruby_exception, rb_intern("to_s"), 0);
            rb_raise(CLASS_OF(ruby_exception), "%s", RSTRING_PTR(rb_str));
        }
    }

    VALUE ret = Qnil;

    // New scope for return value
    {
        Locker lock(isolate);
        Isolate::Scope isolate_scope(isolate);
        HandleScope handle_scope(isolate);

        Local<Value> tmp = Local<Value>::New(isolate, *result.value);

        if (result.json) {
            Local<String> rstr = tmp->ToString(p_ctx->Get(isolate)).ToLocalChecked();
            VALUE json_string = rb_enc_str_new(*String::Utf8Value(isolate, rstr), rstr->Utf8Length(isolate), rb_enc_find("utf-8"));
            ret = rb_funcall(rb_mJSON, rb_intern("parse"), 1, json_string);
        } else {
            StackCounter::Reset(isolate);
            ret = convert_v8_to_ruby(isolate, *p_ctx, tmp);
        }

        result.value->Reset();
        delete result.value;
    }

    if (rb_funcall(ret, rb_intern("class"), 0) == rb_cFailedV8Conversion) {
        // TODO try to recover stack trace from the conversion error
        rb_raise(rb_eScriptRuntimeError, "Error converting JS object to Ruby object");
    }


    return ret;
}

static VALUE rb_context_eval_unsafe(VALUE self, VALUE str, VALUE filename) {

    EvalParams eval_params;
    EvalResult eval_result;
    ContextInfo* context_info;

    Data_Get_Struct(self, ContextInfo, context_info);
    Isolate* isolate = context_info->isolate_info->isolate;

    if(TYPE(str) != T_STRING) {
        rb_raise(rb_eArgError, "wrong type argument %" PRIsVALUE " (should be a string)",
                rb_obj_class(str));
    }
    if(filename != Qnil && TYPE(filename) != T_STRING) {
        rb_raise(rb_eArgError, "wrong type argument %" PRIsVALUE " (should be nil or a string)",
                rb_obj_class(filename));
    }

    {
        Locker lock(isolate);
        Isolate::Scope isolate_scope(isolate);
        HandleScope handle_scope(isolate);

        Local<String> eval = String::NewFromUtf8(isolate, RSTRING_PTR(str),
                    NewStringType::kNormal, (int)RSTRING_LEN(str)).ToLocalChecked();

        Local<String> local_filename;

        if (filename != Qnil) {
            local_filename = String::NewFromUtf8(isolate, RSTRING_PTR(filename),
                NewStringType::kNormal, (int)RSTRING_LEN(filename)).ToLocalChecked();
            eval_params.filename = &local_filename;
        } else {
            eval_params.filename = NULL;
        }

        eval_params.context_info = context_info;
        eval_params.eval = &eval;
        eval_params.result = &eval_result;
        eval_params.timeout = 0;
        eval_params.max_memory = 0;
        VALUE timeout = rb_iv_get(self, "@timeout");
        if (timeout != Qnil) {
            eval_params.timeout = (useconds_t)NUM2LONG(timeout);
        }

        VALUE mem_softlimit = rb_iv_get(self, "@max_memory");
        if (mem_softlimit != Qnil) {
            eval_params.max_memory = (size_t)NUM2ULONG(mem_softlimit);
        }

        eval_result.message = NULL;
        eval_result.backtrace = NULL;

        rb_thread_call_without_gvl(nogvl_context_eval, &eval_params, unblock_eval, &eval_params);
    }

    return convert_result_to_ruby(self, eval_result);
}

typedef struct {
    VALUE callback;
    int length;
    VALUE ruby_args;
    bool failed;
} protected_callback_data;

static VALUE protected_callback(VALUE rdata) {
    protected_callback_data* data = (protected_callback_data*)rdata;
    VALUE result;

    if (data->length > 0) {
        result = rb_funcall2(data->callback, rb_intern("call"), data->length,
                     RARRAY_PTR(data->ruby_args));
        RB_GC_GUARD(data->ruby_args);
    } else {
        result = rb_funcall(data->callback, rb_intern("call"), 0);
    }
    return result;
}

static
VALUE rescue_callback(VALUE rdata, VALUE exception) {
    protected_callback_data* data = (protected_callback_data*)rdata;
    data->failed = true;
    return exception;
}

void*
gvl_ruby_callback(void* data) {

    FunctionCallbackInfo<Value>* args = (FunctionCallbackInfo<Value>*)data;
    VALUE ruby_args = Qnil;
    int length = args->Length();
    VALUE callback;
    VALUE result;
    VALUE self;
    VALUE parent;
    ContextInfo* context_info;

    {
        HandleScope scope(args->GetIsolate());
        Local<External> external = Local<External>::Cast(args->Data());

        self = *(VALUE*)(external->Value());
        callback = rb_iv_get(self, "@callback");

        parent = rb_iv_get(self, "@parent");
        if (NIL_P(parent) || !rb_obj_is_kind_of(parent, rb_cContext)) {
            return NULL;
        }

        Data_Get_Struct(parent, ContextInfo, context_info);

        if (length > 0) {
            ruby_args = rb_ary_tmp_new(length);
        }

        for (int i = 0; i < length; i++) {
            Local<Value> value = ((*args)[i]).As<Value>();
            StackCounter::Reset(args->GetIsolate());
            VALUE tmp = convert_v8_to_ruby(args->GetIsolate(),
                                           *context_info->context, value);
            rb_ary_push(ruby_args, tmp);
        }
    }

    // may raise exception stay clear of handle scope
    protected_callback_data callback_data;
    callback_data.length = length;
    callback_data.callback = callback;
    callback_data.ruby_args = ruby_args;
    callback_data.failed = false;

    if (IsolateData::Get(args->GetIsolate(), IsolateData::DO_TERMINATE)) {
        args->GetIsolate()->ThrowException(
                    String::NewFromUtf8Literal(args->GetIsolate(),
                                               "Terminated execution during transition from Ruby to JS"));
        args->GetIsolate()->TerminateExecution();
        if (length > 0) {
            rb_ary_clear(ruby_args);
            rb_gc_force_recycle(ruby_args);
        }
        return NULL;
    }

    result = rb_rescue2((VALUE(*)(...))&protected_callback, (VALUE)(&callback_data),
            (VALUE(*)(...))&rescue_callback, (VALUE)(&callback_data), rb_eException, (VALUE)0);

    if(callback_data.failed) {
        rb_iv_set(parent, "@current_exception", result);
        args->GetIsolate()->ThrowException(String::NewFromUtf8Literal(args->GetIsolate(), "Ruby exception"));
    }
    else {
        HandleScope scope(args->GetIsolate());
        Handle<Value> v8_result = convert_ruby_to_v8(args->GetIsolate(), context_info->context->Get(args->GetIsolate()), result);
        args->GetReturnValue().Set(v8_result);
    }

    if (length > 0) {
        rb_ary_clear(ruby_args);
        rb_gc_force_recycle(ruby_args);
    }

    if (IsolateData::Get(args->GetIsolate(), IsolateData::DO_TERMINATE)) {
      args->GetIsolate()->TerminateExecution();
    }

    return NULL;
}

static void ruby_callback(const FunctionCallbackInfo<Value>& args) {
    bool has_gvl = IsolateData::Get(args.GetIsolate(), IsolateData::IN_GVL);

    if(has_gvl) {
        gvl_ruby_callback((void*)&args);
    } else {
        IsolateData::Set(args.GetIsolate(), IsolateData::IN_GVL, true);
        rb_thread_call_with_gvl(gvl_ruby_callback, (void*)(&args));
        IsolateData::Set(args.GetIsolate(), IsolateData::IN_GVL, false);
    }
}


static VALUE rb_external_function_notify_v8(VALUE self) {

    ContextInfo* context_info;

    VALUE parent = rb_iv_get(self, "@parent");
    VALUE name = rb_iv_get(self, "@name");
    VALUE parent_object = rb_iv_get(self, "@parent_object");
    VALUE parent_object_eval = rb_iv_get(self, "@parent_object_eval");

    bool parse_error = false;
    bool attach_error = false;

    Data_Get_Struct(parent, ContextInfo, context_info);
    Isolate* isolate = context_info->isolate_info->isolate;

    {
        Locker lock(isolate);
        Isolate::Scope isolate_scope(isolate);
        HandleScope handle_scope(isolate);

        Local<Context> context = context_info->context->Get(isolate);
        Context::Scope context_scope(context);

        Local<String> v8_str =
            String::NewFromUtf8(isolate, RSTRING_PTR(name),
                                NewStringType::kNormal, (int)RSTRING_LEN(name))
                .ToLocalChecked();

        // copy self so we can access from v8 external
        VALUE* self_copy;
        Data_Get_Struct(self, VALUE, self_copy);
        *self_copy = self;

        Local<Value> external = External::New(isolate, self_copy);

        if (parent_object == Qnil) {
            context->Global()->Set(
                        context,
                        v8_str,
                        FunctionTemplate::New(isolate, ruby_callback, external)
                            ->GetFunction(context)
                            .ToLocalChecked());

        } else {
            Local<String> eval =
                String::NewFromUtf8(isolate, RSTRING_PTR(parent_object_eval),
                                    NewStringType::kNormal,
                                    (int)RSTRING_LEN(parent_object_eval))
                    .ToLocalChecked();

            MaybeLocal<Script> parsed_script = Script::Compile(context, eval);
            if (parsed_script.IsEmpty()) {
            parse_error = true;
            } else {
                MaybeLocal<Value> maybe_value =
                    parsed_script.ToLocalChecked()->Run(context);
                attach_error = true;

                if (!maybe_value.IsEmpty()) {
                    Local<Value> value = maybe_value.ToLocalChecked();
                    if (value->IsObject()) {
                        value.As<Object>()->Set(
                                    context,
                                    v8_str,
                                    FunctionTemplate::New(isolate, ruby_callback, external)
                                        ->GetFunction(context)
                                        .ToLocalChecked());
                    attach_error = false;
                    }
                }
            }
        }
    }

    // always raise out of V8 context
    if (parse_error) {
        rb_raise(rb_eParseError, "Invalid object %" PRIsVALUE, parent_object);
    }

    if (attach_error) {
        rb_raise(rb_eParseError, "Was expecting %" PRIsVALUE" to be an object", parent_object);
    }

    return Qnil;
}

static VALUE rb_context_isolate_mutex(VALUE self) {
    ContextInfo* context_info;
    Data_Get_Struct(self, ContextInfo, context_info);

    if (!context_info->isolate_info) {
        rb_raise(rb_eScriptRuntimeError, "Context has no Isolate available anymore");
    }

    return context_info->isolate_info->mutex;
}

IsolateInfo::~IsolateInfo() {
    if (isolate) {
        if (this->interrupted) {
            fprintf(stderr, "WARNING: V8 isolate was interrupted by Ruby, "
                            "it can not be disposed and memory will not be "
                            "reclaimed till the Ruby process exits.\n");
        } else {
            if (this->pid != getpid() && !single_threaded) {
                fprintf(stderr, "WARNING: V8 isolate was forked, "
                                "it can not be disposed and "
                                "memory will not be reclaimed "
                                "till the Ruby process exits.\n"
				"It is VERY likely your process will hang.\n"
				"If you wish to use v8 in forked environment "
				"please ensure the platform is initialized with:\n"
				"MiniRacer::Platform.set_flags! :single_threaded\n"
				);
            } else {
                isolate->Dispose();
            }
        }
        isolate = nullptr;
    }

    if (startup_data) {
        delete[] startup_data->data;
        delete startup_data;
    }

    delete allocator;
}

static void free_context_raw(void *arg) {
    ContextInfo* context_info = (ContextInfo*)arg;
    IsolateInfo* isolate_info = context_info->isolate_info;
    Persistent<Context>* context = context_info->context;

    if (context && isolate_info && isolate_info->isolate) {
        Locker lock(isolate_info->isolate);
        v8::Isolate::Scope isolate_scope(isolate_info->isolate);
        context->Reset();
        delete context;
    }

    if (isolate_info) {
        isolate_info->release();
    }

    xfree(context_info);
}

static void *free_context_thr(void* arg) {
    if (pthread_rwlock_tryrdlock(&exit_lock) != 0) {
        return NULL;
    }
    if (ruby_exiting) {
        return NULL;
    }

    free_context_raw(arg);

    pthread_rwlock_unlock(&exit_lock);

    return NULL;
}

// destroys everything except freeing the ContextInfo struct (see deallocate())
static void free_context(ContextInfo* context_info) {

    IsolateInfo* isolate_info = context_info->isolate_info;

    ContextInfo* context_info_copy = ALLOC(ContextInfo);
    context_info_copy->isolate_info = context_info->isolate_info;
    context_info_copy->context = context_info->context;

    if (isolate_info && isolate_info->refs() > 1) {
        pthread_t free_context_thread;
        if (pthread_create(&free_context_thread, thread_attr_p,
                           free_context_thr, (void*)context_info_copy)) {
            fprintf(stderr, "WARNING failed to release memory in MiniRacer, thread to release could not be created, process will leak memory\n");
        }
    } else {
        free_context_raw(context_info_copy);
    }

    context_info->context = NULL;
    context_info->isolate_info = NULL;
}

static void deallocate_isolate(void* data) {

    IsolateInfo* isolate_info = (IsolateInfo*) data;

    isolate_info->release();
}

static void mark_isolate(void* data) {
    IsolateInfo* isolate_info = (IsolateInfo*) data;
    isolate_info->mark();
}

static void deallocate(void* data) {
    ContextInfo* context_info = (ContextInfo*)data;

    free_context(context_info);

    xfree(data);
}

static void mark_context(void* data) {
    ContextInfo* context_info = (ContextInfo*)data;
    if (context_info->isolate_info) {
        context_info->isolate_info->mark();
    }
}

static void deallocate_external_function(void * data) {
    xfree(data);
}

static void deallocate_snapshot(void * data) {
    SnapshotInfo* snapshot_info = (SnapshotInfo*)data;
    delete[] snapshot_info->data;
    xfree(snapshot_info);
}

static VALUE allocate_external_function(VALUE klass) {
    VALUE* self = ALLOC(VALUE);
    return Data_Wrap_Struct(klass, NULL, deallocate_external_function, (void*)self);
}

static VALUE allocate(VALUE klass) {
    ContextInfo* context_info = ALLOC(ContextInfo);
    context_info->isolate_info = NULL;
    context_info->context = NULL;

    return Data_Wrap_Struct(klass, mark_context, deallocate, (void*)context_info);
}

static VALUE allocate_snapshot(VALUE klass) {
    SnapshotInfo* snapshot_info = ALLOC(SnapshotInfo);
    snapshot_info->data = NULL;
    snapshot_info->raw_size = 0;

    return Data_Wrap_Struct(klass, NULL, deallocate_snapshot, (void*)snapshot_info);
}

static VALUE allocate_isolate(VALUE klass) {
    IsolateInfo* isolate_info = new IsolateInfo();

    return Data_Wrap_Struct(klass, mark_isolate, deallocate_isolate, (void*)isolate_info);
}

static VALUE
rb_heap_stats(VALUE self) {

    ContextInfo* context_info;
    Data_Get_Struct(self, ContextInfo, context_info);
    Isolate* isolate;
    v8::HeapStatistics stats;

    isolate = context_info->isolate_info ? context_info->isolate_info->isolate : NULL;

    VALUE rval = rb_hash_new();

    if (!isolate) {

        rb_hash_aset(rval, ID2SYM(rb_intern("total_physical_size")), ULONG2NUM(0));
        rb_hash_aset(rval, ID2SYM(rb_intern("total_heap_size_executable")), ULONG2NUM(0));
        rb_hash_aset(rval, ID2SYM(rb_intern("total_heap_size")), ULONG2NUM(0));
        rb_hash_aset(rval, ID2SYM(rb_intern("used_heap_size")), ULONG2NUM(0));
        rb_hash_aset(rval, ID2SYM(rb_intern("heap_size_limit")), ULONG2NUM(0));

    } else {
        isolate->GetHeapStatistics(&stats);

        rb_hash_aset(rval, ID2SYM(rb_intern("total_physical_size")), ULONG2NUM(stats.total_physical_size()));
        rb_hash_aset(rval, ID2SYM(rb_intern("total_heap_size_executable")), ULONG2NUM(stats.total_heap_size_executable()));
        rb_hash_aset(rval, ID2SYM(rb_intern("total_heap_size")), ULONG2NUM(stats.total_heap_size()));
        rb_hash_aset(rval, ID2SYM(rb_intern("used_heap_size")), ULONG2NUM(stats.used_heap_size()));
        rb_hash_aset(rval, ID2SYM(rb_intern("heap_size_limit")), ULONG2NUM(stats.heap_size_limit()));
    }

    return rval;
}

// https://github.com/bnoordhuis/node-heapdump/blob/master/src/heapdump.cc
class FileOutputStream : public OutputStream {
 public:
  FileOutputStream(FILE* stream) : stream_(stream) {}

  virtual int GetChunkSize() {
    return 65536;
  }

  virtual void EndOfStream() {}

  virtual WriteResult WriteAsciiChunk(char* data, int size) {
    const size_t len = static_cast<size_t>(size);
    size_t off = 0;

    while (off < len && !feof(stream_) && !ferror(stream_))
      off += fwrite(data + off, 1, len - off, stream_);

    return off == len ? kContinue : kAbort;
  }

 private:
  FILE* stream_;
};


static VALUE
rb_heap_snapshot(VALUE self, VALUE file) {

    rb_io_t *fptr;

    fptr = RFILE(file)->fptr;

    if (!fptr) return Qfalse;

    FILE* fp;
    fp = fdopen(fptr->fd, "w");
    if (fp == NULL) return Qfalse;


    ContextInfo* context_info;
    Data_Get_Struct(self, ContextInfo, context_info);
    Isolate* isolate;
    isolate = context_info->isolate_info ? context_info->isolate_info->isolate : NULL;

    if (!isolate) return Qfalse;

    Locker lock(isolate);
    Isolate::Scope isolate_scope(isolate);
    HandleScope handle_scope(isolate);

    HeapProfiler* heap_profiler = isolate->GetHeapProfiler();

    const HeapSnapshot* const snap = heap_profiler->TakeHeapSnapshot();

    FileOutputStream stream(fp);
    snap->Serialize(&stream, HeapSnapshot::kJSON);

    fflush(fp);

    const_cast<HeapSnapshot*>(snap)->Delete();

    return Qtrue;
}

static VALUE
rb_context_stop(VALUE self) {

    ContextInfo* context_info;
    Data_Get_Struct(self, ContextInfo, context_info);

    Isolate* isolate = context_info->isolate_info->isolate;

    // flag for termination
    IsolateData::Set(isolate, IsolateData::DO_TERMINATE, true);

    isolate->TerminateExecution();
    rb_funcall(self, rb_intern("stop_attached"), 0);

    return Qnil;
}

static VALUE
rb_context_dispose(VALUE self) {

    ContextInfo* context_info;
    Data_Get_Struct(self, ContextInfo, context_info);

    free_context(context_info);

    return Qnil;
}

static void*
nogvl_context_call(void *args) {

    FunctionCall *call = (FunctionCall *) args;
    if (!call) {
        return NULL;
    }
    IsolateInfo *isolate_info = call->context_info->isolate_info;
    Isolate* isolate = isolate_info->isolate;

    IsolateData::Set(isolate, IsolateData::IN_GVL, false);
    IsolateData::Set(isolate, IsolateData::DO_TERMINATE, false);

    if (call->max_memory > 0) {
        IsolateData::Set(isolate, IsolateData::MEM_SOFTLIMIT_VALUE, call->max_memory);
        IsolateData::Set(isolate, IsolateData::MEM_SOFTLIMIT_REACHED, false);
        if (!isolate_info->added_gc_cb) {
        isolate->AddGCEpilogueCallback(gc_callback);
            isolate_info->added_gc_cb = true;
    }
    }

    StackCounter::SetMax(isolate, 1000);

    Isolate::Scope isolate_scope(isolate);
    EscapableHandleScope handle_scope(isolate);
    TryCatch trycatch(isolate);

    Local<Context> context = call->context_info->context->Get(isolate);
    Context::Scope context_scope(context);

    Local<Function> fun = call->fun;

    EvalResult& eval_res = call->result;
    eval_res.parsed = true;

    MaybeLocal<v8::Value> res = fun->Call(context, context->Global(), call->argc, call->argv);
    prepare_result(res, trycatch, isolate, context, eval_res);

    IsolateData::Set(isolate, IsolateData::IN_GVL, true);

    return NULL;
}

static void unblock_function(void *args) {
    FunctionCall *call = (FunctionCall *) args;
    call->context_info->isolate_info->interrupted = true;
}

static VALUE rb_context_call_unsafe(int argc, VALUE *argv, VALUE self) {
    ContextInfo* context_info;
    FunctionCall call;
    VALUE *call_argv = NULL;

    Data_Get_Struct(self, ContextInfo, context_info);
    Isolate* isolate = context_info->isolate_info->isolate;

    if (argc < 1) {
        rb_raise(rb_eArgError, "need at least one argument %d", argc);
    }

    VALUE function_name = argv[0];
    if (TYPE(function_name) != T_STRING) {
        rb_raise(rb_eTypeError, "first argument should be a String");
    }

    char *fname = RSTRING_PTR(function_name);
    if (!fname) {
        return Qnil;
    }

    call.context_info = context_info;
    call.error = false;
    call.function_name = fname;
    call.argc = argc - 1;
    call.argv = NULL;
    if (call.argc > 0) {
        // skip first argument which is the function name
        call_argv = argv + 1;
    }

    call.max_memory = 0;
    VALUE mem_softlimit = rb_iv_get(self, "@max_memory");
    if (mem_softlimit != Qnil) {
        unsigned long sl_int = NUM2ULONG(mem_softlimit);
        call.max_memory = (size_t)sl_int;
    }

    bool missingFunction = false;
    {
        Locker lock(isolate);
        Isolate::Scope isolate_scope(isolate);
        HandleScope handle_scope(isolate);

        Local<Context> context = context_info->context->Get(isolate);
        Context::Scope context_scope(context);

        // examples of such usage can be found in
        // https://github.com/v8/v8/blob/36b32aa28db5e993312f4588d60aad5c8330c8a5/test/cctest/test-api.cc#L15711
        MaybeLocal<String> fname = String::NewFromUtf8(isolate, call.function_name);
        MaybeLocal<v8::Value> val;
        if (!fname.IsEmpty()) {
            val = context->Global()->Get(context, fname.ToLocalChecked());
        }

        if (val.IsEmpty() || !val.ToLocalChecked()->IsFunction()) {
            missingFunction = true;
        } else {

            Local<v8::Function> fun = Local<v8::Function>::Cast(val.ToLocalChecked());
            call.fun = fun;
            int fun_argc = call.argc;

            if (fun_argc > 0) {
                call.argv = (v8::Local<Value> *) malloc(sizeof(void *) * fun_argc);
                if (!call.argv) {
                    return Qnil;
                }
                for(int i=0; i < fun_argc; i++) {
                    call.argv[i] = convert_ruby_to_v8(isolate, context, call_argv[i]);
                }
            }
            rb_thread_call_without_gvl(nogvl_context_call, &call, unblock_function, &call);
            free(call.argv);

        }
    }

    if (missingFunction) {
    rb_raise(rb_eScriptRuntimeError, "Unknown JavaScript method invoked");
    }

    return convert_result_to_ruby(self, call.result);
}

static VALUE rb_context_create_isolate_value(VALUE self) {
    ContextInfo* context_info;
    Data_Get_Struct(self, ContextInfo, context_info);
    IsolateInfo *isolate_info = context_info->isolate_info;

    if (!isolate_info) {
        return Qnil;
    }

    isolate_info->hold();
    return Data_Wrap_Struct(rb_cIsolate, NULL, &deallocate_isolate, isolate_info);
}

static void set_ruby_exiting(VALUE value) {
    (void)value;

    int res = pthread_rwlock_wrlock(&exit_lock);

    ruby_exiting  = true;
    if (res == 0) {
        pthread_rwlock_unlock(&exit_lock);
    }
}

extern "C" {

    __attribute__((visibility("default"))) void Init_mini_racer_extension ( void )
    {
        VALUE rb_mMiniRacer = rb_define_module("MiniRacer");
        rb_cContext = rb_define_class_under(rb_mMiniRacer, "Context", rb_cObject);
        rb_cSnapshot = rb_define_class_under(rb_mMiniRacer, "Snapshot", rb_cObject);
        rb_cIsolate = rb_define_class_under(rb_mMiniRacer, "Isolate", rb_cObject);
        VALUE rb_cPlatform = rb_define_class_under(rb_mMiniRacer, "Platform", rb_cObject);

        VALUE rb_eError = rb_define_class_under(rb_mMiniRacer, "Error", rb_eStandardError);

        VALUE rb_eEvalError = rb_define_class_under(rb_mMiniRacer, "EvalError", rb_eError);
        rb_eScriptTerminatedError = rb_define_class_under(rb_mMiniRacer, "ScriptTerminatedError", rb_eEvalError);
        rb_eV8OutOfMemoryError = rb_define_class_under(rb_mMiniRacer, "V8OutOfMemoryError", rb_eEvalError);
        rb_eParseError = rb_define_class_under(rb_mMiniRacer, "ParseError", rb_eEvalError);
        rb_eScriptRuntimeError = rb_define_class_under(rb_mMiniRacer, "RuntimeError", rb_eEvalError);

        rb_cJavaScriptFunction = rb_define_class_under(rb_mMiniRacer, "JavaScriptFunction", rb_cObject);
        rb_eSnapshotError = rb_define_class_under(rb_mMiniRacer, "SnapshotError", rb_eError);
        rb_ePlatformAlreadyInitializedError = rb_define_class_under(rb_mMiniRacer, "PlatformAlreadyInitialized", rb_eError);
        rb_cFailedV8Conversion = rb_define_class_under(rb_mMiniRacer, "FailedV8Conversion", rb_cObject);
        rb_mJSON = rb_define_module("JSON");

        VALUE rb_cExternalFunction = rb_define_class_under(rb_cContext, "ExternalFunction", rb_cObject);

        rb_define_method(rb_cContext, "stop", (VALUE(*)(...))&rb_context_stop, 0);
        rb_define_method(rb_cContext, "dispose_unsafe", (VALUE(*)(...))&rb_context_dispose, 0);
        rb_define_method(rb_cContext, "heap_stats", (VALUE(*)(...))&rb_heap_stats, 0);
	rb_define_method(rb_cContext, "write_heap_snapshot_unsafe", (VALUE(*)(...))&rb_heap_snapshot, 1);

        rb_define_private_method(rb_cContext, "create_isolate_value",(VALUE(*)(...))&rb_context_create_isolate_value, 0);
        rb_define_private_method(rb_cContext, "eval_unsafe",(VALUE(*)(...))&rb_context_eval_unsafe, 2);
        rb_define_private_method(rb_cContext, "call_unsafe", (VALUE(*)(...))&rb_context_call_unsafe, -1);
        rb_define_private_method(rb_cContext, "isolate_mutex", (VALUE(*)(...))&rb_context_isolate_mutex, 0);
        rb_define_private_method(rb_cContext, "init_unsafe",(VALUE(*)(...))&rb_context_init_unsafe, 2);

        rb_define_alloc_func(rb_cContext, allocate);
        rb_define_alloc_func(rb_cSnapshot, allocate_snapshot);
        rb_define_alloc_func(rb_cIsolate, allocate_isolate);

        rb_define_private_method(rb_cExternalFunction, "notify_v8", (VALUE(*)(...))&rb_external_function_notify_v8, 0);
        rb_define_alloc_func(rb_cExternalFunction, allocate_external_function);

        rb_define_method(rb_cSnapshot, "size", (VALUE(*)(...))&rb_snapshot_size, 0);
        rb_define_method(rb_cSnapshot, "dump", (VALUE(*)(...))&rb_snapshot_dump, 0);
        rb_define_method(rb_cSnapshot, "warmup_unsafe!", (VALUE(*)(...))&rb_snapshot_warmup_unsafe, 1);
        rb_define_private_method(rb_cSnapshot, "load", (VALUE(*)(...))&rb_snapshot_load, 1);

        rb_define_method(rb_cIsolate, "idle_notification", (VALUE(*)(...))&rb_isolate_idle_notification, 1);
        rb_define_method(rb_cIsolate, "low_memory_notification", (VALUE(*)(...))&rb_isolate_low_memory_notification, 0);
        rb_define_method(rb_cIsolate, "pump_message_loop", (VALUE(*)(...))&rb_isolate_pump_message_loop, 0);
        rb_define_private_method(rb_cIsolate, "init_with_snapshot",(VALUE(*)(...))&rb_isolate_init_with_snapshot, 1);

        rb_define_singleton_method(rb_cPlatform, "set_flag_as_str!", (VALUE(*)(...))&rb_platform_set_flag_as_str, 1);

        rb_set_end_proc(set_ruby_exiting, Qnil);

        static pthread_attr_t attr;
        if (pthread_attr_init(&attr) == 0) {
            if (pthread_attr_setdetachstate(&attr, PTHREAD_CREATE_DETACHED) == 0) {
                thread_attr_p = &attr;
            }
        }
        auto on_fork_for_child = []() {
            exit_lock = PTHREAD_RWLOCK_INITIALIZER;
        };
        pthread_atfork(nullptr, nullptr, on_fork_for_child);
    }
}<|MERGE_RESOLUTION|>--- conflicted
+++ resolved
@@ -128,11 +128,6 @@
     size_t max_memory;
 } FunctionCall;
 
-<<<<<<< HEAD
-#define SLOT_BOUNDARY 1000 // every thousand denotes slot boundary
-
-=======
->>>>>>> a2feab01
 class IsolateData {
 public:
     enum Flag {
@@ -141,129 +136,10 @@
         IN_GVL, // whether we are inside of ruby gvl or not
         DO_TERMINATE, // terminate as soon as possible
         MEM_SOFTLIMIT_REACHED, // we've hit the memory soft limit
-<<<<<<< HEAD
+        MEM_SOFTLIMIT_VALUE, // maximum memory value
         MARSHAL_STACKDEPTH_REACHED, // we've hit our max stack depth
-
-        // softlimit size is full-sized uintptr_t
-        MEM_SOFTLIMIT_VALUE = 1 * SLOT_BOUNDARY,
-
-        // stack value and stack max are 16b
-        MARSHAL_STACKDEPTH_VALUE = 2 * SLOT_BOUNDARY,
-        MARSHAL_STACKDEPTH_MAX,
-    };
-
-    static uintptr_t Get(Isolate *isolate, Flag flag) {
-        uintptr_t slotData, flagMask, retval;
-        uint slot = flag / SLOT_BOUNDARY;
-        slotData = reinterpret_cast<uintptr_t>(isolate->GetData(slot));
-
-        switch (slot) {
-        case 0:
-            flagMask = 1 << flag;
-            retval = (slotData & flagMask) == flagMask;
-            return retval;
-        case 1:
-            return slotData;
-        case 2:
-            return flag == IsolateData::MARSHAL_STACKDEPTH_VALUE ? slotData & 0xFFFF : (slotData & 0xFFFF0000) >> 16;
-        }
-
-        throw std::runtime_error("MINI_RACER_DEV_ERROR Flags didn't match switch statement in Get.");
-    }
-
-    static void Set(Isolate *isolate, Flag flag, uintptr_t value) {
-        uintptr_t slotData, flagMask, setval;
-        uint slot = flag / SLOT_BOUNDARY;
-
-        switch (slot) {
-        case 0:
-            slotData = reinterpret_cast<uintptr_t>(isolate->GetData(slot));
-            flagMask = 1 << flag;
-            setval = !!value ? slotData | flagMask : slotData & ~flagMask;
-            isolate->SetData(slot, reinterpret_cast<void*>(setval));
-            return;
-        case 1:
-            isolate->SetData(slot, reinterpret_cast<void*>(value));
-            return;
-        case 2:
-            slotData = reinterpret_cast<uintptr_t>(isolate->GetData(slot));
-            setval = flag == IsolateData::MARSHAL_STACKDEPTH_VALUE ? (slotData & ~0xFFFF) | (value & 0xFFFF) : (slotData & ~(0xFFFF0000)) | ((value & 0xFFFF) << 16);
-            isolate->SetData(slot, reinterpret_cast<void*>(setval));
-            return;
-        }
-
-        throw std::runtime_error("MINI_RACER_DEV_ERROR Flags didn't match switch statement in Set.");
-    }
-};
-
-struct StackCounter {
-    static void Reset(Isolate* isolate) {
-        if (IsolateData::Get(isolate, IsolateData::MARSHAL_STACKDEPTH_MAX) > 0) {
-            IsolateData::Set(isolate, IsolateData::MARSHAL_STACKDEPTH_VALUE, 0);
-            IsolateData::Set(isolate, IsolateData::MARSHAL_STACKDEPTH_REACHED, false);
-        }
-    }
-
-    static void SetMax(Isolate* isolate, size_t marshalMaxStackDepth) {
-        if (marshalMaxStackDepth > 0) {
-            IsolateData::Set(isolate, IsolateData::MARSHAL_STACKDEPTH_MAX, marshalMaxStackDepth);
-            IsolateData::Set(isolate, IsolateData::MARSHAL_STACKDEPTH_VALUE, 0);
-            IsolateData::Set(isolate, IsolateData::MARSHAL_STACKDEPTH_REACHED, false);
-        }
-    }
-
-    StackCounter(Isolate* isolate) {
-        this->isActive = IsolateData::Get(isolate, IsolateData::MARSHAL_STACKDEPTH_MAX) > 0;
-
-        if (this->isActive) {
-            this->isolate = isolate;
-            this->IncDepth(1);
-        }
-    }
-
-    bool IsTooDeep() {
-        if (!this->IsActive()) {
-            return false;
-        }
-
-        size_t depth = IsolateData::Get(this->isolate, IsolateData::MARSHAL_STACKDEPTH_VALUE);
-        size_t maxDepth = IsolateData::Get(this->isolate, IsolateData::MARSHAL_STACKDEPTH_MAX);
-        if (depth > maxDepth) {
-            IsolateData::Set(this->isolate, IsolateData::MARSHAL_STACKDEPTH_REACHED, true);
-            return true;
-        }
-
-        return false;
-    }
-
-    bool IsActive() {
-        return this->isActive && !IsolateData::Get(this->isolate, IsolateData::DO_TERMINATE);
-    }
-
-    ~StackCounter() {
-        if (this->IsActive()) {
-            this->IncDepth(-1);
-        }
-    }
-
-private: 
-    Isolate* isolate;
-    bool isActive;
-
-    void IncDepth(int direction) {
-        int inc = direction > 0 ? 1 : -1;
-
-        size_t depth = IsolateData::Get(this->isolate, IsolateData::MARSHAL_STACKDEPTH_VALUE);
-
-        // don't decrement past 0
-        if (inc > 0 || depth > 0) {
-            depth += inc;
-        }
-
-        IsolateData::Set(this->isolate, IsolateData::MARSHAL_STACKDEPTH_VALUE, depth);
-    }
-=======
-        MEM_SOFTLIMIT_VALUE,
+        MARSHAL_STACKDEPTH_VALUE, // current stackdepth
+        MARSHAL_STACKDEPTH_MAX, // maximum stack depth during marshal
     };
 
     static uintptr_t Get(Isolate *isolate, Flag flag) {
@@ -308,7 +184,74 @@
             };
         };
     };
->>>>>>> a2feab01
+};
+
+struct StackCounter {
+    static void Reset(Isolate* isolate) {
+        if (IsolateData::Get(isolate, IsolateData::MARSHAL_STACKDEPTH_MAX) > 0) {
+            IsolateData::Set(isolate, IsolateData::MARSHAL_STACKDEPTH_VALUE, 0);
+            IsolateData::Set(isolate, IsolateData::MARSHAL_STACKDEPTH_REACHED, false);
+        }
+    }
+
+    static void SetMax(Isolate* isolate, size_t marshalMaxStackDepth) {
+        if (marshalMaxStackDepth > 0) {
+            IsolateData::Set(isolate, IsolateData::MARSHAL_STACKDEPTH_MAX, marshalMaxStackDepth);
+            IsolateData::Set(isolate, IsolateData::MARSHAL_STACKDEPTH_VALUE, 0);
+            IsolateData::Set(isolate, IsolateData::MARSHAL_STACKDEPTH_REACHED, false);
+        }
+    }
+
+    StackCounter(Isolate* isolate) {
+        this->isActive = IsolateData::Get(isolate, IsolateData::MARSHAL_STACKDEPTH_MAX) > 0;
+
+        if (this->isActive) {
+            this->isolate = isolate;
+            this->IncDepth(1);
+        }
+    }
+
+    bool IsTooDeep() {
+        if (!this->IsActive()) {
+            return false;
+        }
+
+        size_t depth = IsolateData::Get(this->isolate, IsolateData::MARSHAL_STACKDEPTH_VALUE);
+        size_t maxDepth = IsolateData::Get(this->isolate, IsolateData::MARSHAL_STACKDEPTH_MAX);
+        if (depth > maxDepth) {
+            IsolateData::Set(this->isolate, IsolateData::MARSHAL_STACKDEPTH_REACHED, true);
+            return true;
+        }
+
+        return false;
+    }
+
+    bool IsActive() {
+        return this->isActive && !IsolateData::Get(this->isolate, IsolateData::DO_TERMINATE);
+    }
+
+    ~StackCounter() {
+        if (this->IsActive()) {
+            this->IncDepth(-1);
+        }
+    }
+
+private: 
+    Isolate* isolate;
+    bool isActive;
+
+    void IncDepth(int direction) {
+        int inc = direction > 0 ? 1 : -1;
+
+        size_t depth = IsolateData::Get(this->isolate, IsolateData::MARSHAL_STACKDEPTH_VALUE);
+
+        // don't decrement past 0
+        if (inc > 0 || depth > 0) {
+            depth += inc;
+        }
+
+        IsolateData::Set(this->isolate, IsolateData::MARSHAL_STACKDEPTH_VALUE, depth);
+    }
 };
 
 static VALUE rb_cContext;
@@ -508,13 +451,10 @@
     IsolateData::Set(isolate, IsolateData::DO_TERMINATE, false);
     IsolateData::Set(isolate, IsolateData::MEM_SOFTLIMIT_VALUE, 0);
     IsolateData::Set(isolate, IsolateData::MEM_SOFTLIMIT_REACHED, false);
-<<<<<<< HEAD
 
     IsolateData::Set(isolate, IsolateData::MARSHAL_STACKDEPTH_MAX, 0);
     IsolateData::Set(isolate, IsolateData::MARSHAL_STACKDEPTH_VALUE, 0);
     IsolateData::Set(isolate, IsolateData::MARSHAL_STACKDEPTH_REACHED, false);
-=======
->>>>>>> a2feab01
 
     MaybeLocal<Script> parsed_script;
 
@@ -1080,10 +1020,7 @@
         VALUE ruby_exception = rb_iv_get(self, "@current_exception");
         if (ruby_exception == Qnil) {
             bool mem_softlimit_reached = IsolateData::Get(isolate, IsolateData::MEM_SOFTLIMIT_REACHED);
-<<<<<<< HEAD
             bool marshal_stack_maxdepth_reached = IsolateData::Get(isolate, IsolateData::MARSHAL_STACKDEPTH_REACHED);
-=======
->>>>>>> a2feab01
             // If we were terminated or have the memory softlimit flag set
             if (marshal_stack_maxdepth_reached) {
                 ruby_exception = rb_eScriptRuntimeError;
