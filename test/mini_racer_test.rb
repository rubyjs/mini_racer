require 'securerandom'
require 'date'
require_relative 'test_helper'

module Sqreen
class MiniRacerTest < Minitest::Test
  # see `test_platform_set_flags_works` below
  MiniRacer::Platform.set_flags! :use_strict

  def test_segfault
    skip "running this test is very slow"
    # 5000.times do
    #   GC.start
    #   context = MiniRacer::Context.new(timeout: 5)
    #   context.attach("echo", proc{|msg| msg.to_sym.to_s})
    #   assert_raises(MiniRacer::EvalError) do
    #     context.eval("while(true) echo('foo');")
    #   end
    # end
  end

  def test_that_it_has_a_version_number
    refute_nil MiniRacer::VERSION
  end

  def test_types
    context = MiniRacer::Context.new
    assert_equal 2, context.eval('2')
    assert_equal "two", context.eval('"two"')
    assert_equal 2.1, context.eval('2.1')
    assert_equal true, context.eval('true')
    assert_equal false, context.eval('false')
    assert_nil context.eval('null')
    assert_nil context.eval('undefined')
  end

  def test_compile_nil_context
    context = MiniRacer::Context.new
    assert_raises(ArgumentError) do
        assert_equal 2, context.eval(nil)
    end
  end

  def test_array
    context = MiniRacer::Context.new
    assert_equal [1,"two"], context.eval('[1,"two"]')
  end

  def test_object
    context = MiniRacer::Context.new
    # remember JavaScript is quirky {"1" : 1} magically turns to {1: 1} cause magic
    assert_equal({"1" => 2, "two" => "two"}, context.eval('var a={"1" : 2, "two" : "two"}; a'))
  end

  def test_it_returns_runtime_error
    context = MiniRacer::Context.new
    exp = nil

    begin
      context.eval('var foo=function(){boom;}; foo()')
    rescue => e
      exp = e
    end

    assert_equal MiniRacer::RuntimeError, exp.class

    assert_match(/boom/, exp.message)
    assert_match(/foo/, exp.backtrace[0])
    assert_match(/mini_racer/, exp.backtrace[2])

    # context should not be dead
    assert_equal 2, context.eval('1+1')
  end

  def test_it_can_stop
    context = MiniRacer::Context.new
    exp = nil

    begin
      Thread.new do
        sleep 0.001
        context.stop
      end
      context.eval('while(true){}')
    rescue => e
      exp = e
    end

    assert_equal MiniRacer::ScriptTerminatedError, exp.class
    assert_match(/terminated/, exp.message)

  end

  def test_it_can_timeout_during_serialization
    context = MiniRacer::Context.new(timeout: 500)

    assert_raises(MiniRacer::ScriptTerminatedError) do
      context.eval 'var a = {get a(){ while(true); }}; a'
    end
  end

  def test_it_can_automatically_time_out_context
    # 2 millisecs is a very short timeout but we don't want test running forever
    context = MiniRacer::Context.new(timeout: 2)
    assert_raises do
      context.eval('while(true){}')
    end
  end

  def test_returns_javascript_function
    context = MiniRacer::Context.new
    assert_same MiniRacer::JavaScriptFunction, context.eval("var a = function(){}; a").class
  end

  def test_it_handles_malformed_js
    context = MiniRacer::Context.new
    assert_raises MiniRacer::ParseError do
      context.eval('I am not JavaScript {')
    end
  end

  def test_it_handles_malformed_js_with_backtrace
    context = MiniRacer::Context.new
    assert_raises MiniRacer::ParseError do
      begin
        context.eval("var i;\ni=2;\nI am not JavaScript {")
      rescue => e
        # I <parse error> am not
        assert_match(/3:2/, e.message)
        raise
      end
    end
  end

  def test_it_remembers_stuff_in_context
    context = MiniRacer::Context.new
    context.eval('var x = function(){return 22;}')
    assert_equal 22, context.eval('x()')
  end

  def test_can_attach_functions
    context = MiniRacer::Context.new
    context.eval 'var adder'
    context.attach("adder", proc{|a,b| a+b})
    assert_equal 3, context.eval('adder(1,2)')
  end

  def test_es6_arrow_functions
    context = MiniRacer::Context.new
    assert_equal 42, context.eval('var adder=(x,y)=>x+y; adder(21,21);')
  end

  def test_low_memory_notification
    context = MiniRacer::Context.new
    context.eval("this.a = []; for (var i = 0; i < 100000; i++) { this.a[i] = i*2 }")
    context.eval("this.a = undefined")
    before = context.heap_stats[:total_heap_size]
    context.low_memory_notification
    after = context.heap_stats[:total_heap_size]
    assert before > after
  end

  def test_concurrent_access
    context = MiniRacer::Context.new
    context.eval('var counter=0; var plus=()=>counter++;')

    (1..10).map do
      Thread.new {
        context.eval("plus()")
      }
    end.each(&:join)

    assert_equal 10, context.eval("counter")
  end

  class FooError < StandardError
    def initialize(message)
      super(message)
    end
  end

  def test_attached_exceptions
    context = MiniRacer::Context.new
    context.attach("adder", proc{ raise FooError, "I like foos" })
    assert_raises do
      begin
raise FooError, "I like foos"
        context.eval('adder()')
      rescue => e
        assert_equal FooError, e.class
        assert_match( /I like foos/, e.message)
        # TODO backtrace splicing so js frames are injected
        raise
      end
    end
  end

  def test_attached_on_object
    context = MiniRacer::Context.new
    context.eval 'var minion'
    context.attach("minion.speak", proc{"banana"})
    assert_equal "banana", context.eval("minion.speak()")
  end

  def test_attached_on_nested_object
    context = MiniRacer::Context.new
    context.eval 'var minion'
    context.attach("minion.kevin.speak", proc{"banana"})
    assert_equal "banana", context.eval("minion.kevin.speak()")
  end

  def test_return_arrays
    context = MiniRacer::Context.new
    context.eval 'var nose'
    context.attach("nose.type", proc{["banana",["nose"]]})
    assert_equal ["banana", ["nose"]], context.eval("nose.type()")
  end

  def test_return_hash
    context = MiniRacer::Context.new
    context.attach("test", proc{{banana: :nose, "inner" => {42 => 42}}})
    assert_equal({"banana" => "nose", "inner" => {"42" => 42}}, context.eval("test()"))
  end

  def test_return_date
    context = MiniRacer::Context.new
    test_time = Time.new
    test_datetime = test_time.to_datetime
    context.attach("test", proc{test_time})
    context.attach("test_datetime", proc{test_datetime})

    # check that marshalling to JS creates a date object (getTime())
    assert_equal((test_time.to_f*1000).to_i, context.eval("var result = test(); result.getTime();").to_i)

    # check that marshalling to RB creates a Time object
    result = context.eval("test()")
    assert_equal(test_time.class, result.class)
    assert_equal(test_time.tv_sec, result.tv_sec)

    # check that no precision is lost in the marshalling (js only stores milliseconds)
    assert_equal((test_time.tv_usec/1000.0).floor, (result.tv_usec/1000.0).floor)

    # check that DateTime gets marshalled to js date and back out as rb Time
    result = context.eval("test_datetime()")
    assert_equal(test_time.class, result.class)
    assert_equal(test_time.tv_sec, result.tv_sec)
    assert_equal((test_time.tv_usec/1000.0).floor, (result.tv_usec/1000.0).floor)
  end

  def test_datetime_missing
    date_time_backup = Object.send(:remove_const, :DateTime)

    begin
      # no exceptions should happen here, and non-datetime classes should marshall correctly still.
      context = MiniRacer::Context.new
      test_time = Time.new
      context.attach("test", proc{test_time})

      assert_equal((test_time.to_f*1000).to_i, context.eval("var result = test(); result.getTime();").to_i)

      result = context.eval("test()")
      assert_equal(test_time.class, result.class)
      assert_equal(test_time.tv_sec, result.tv_sec)
      assert_equal((test_time.tv_usec/1000.0).floor, (result.tv_usec/1000.0).floor)
    ensure
      Object.const_set(:DateTime, date_time_backup)
    end
  end

  def test_return_large_number
    context = MiniRacer::Context.new
    test_num = 1_000_000_000_000_000
    context.attach("test", proc{test_num})

    assert_equal(true, context.eval("test() === 1000000000000000"))
    assert_equal(test_num, context.eval("test()"))
  end

  def test_return_int_max
    context = MiniRacer::Context.new
    test_num = 2 ** (31) - 1 #last int32 number
    context.attach("test", proc{test_num})

    assert_equal(true, context.eval("test() === 2147483647"))
    assert_equal(test_num, context.eval("test()"))
  end

  def test_non_utf8_argument
    context = MiniRacer::Context.new
    context.eval('function test(arg) { return "saw " + arg; }')

    bad_utf8 = "\x80"
    if bad_utf8.encoding != Encoding::UTF_8
      bad_utf8 = bad_utf8.force_encoding('UTF-8')
    end

    assert_equal bad_utf8.encoding, Encoding::UTF_8
    assert_equal("saw \u0080", context.call('test', bad_utf8))
    assert_equal("saw \u0080", context.call('test', "\x80".force_encoding('ASCII-8BIT')))
    assert_equal("saw \u0080", context.call('test', "\x80".force_encoding('ISO-8859-1')))
  end

  def test_conversion_to_utf8
    context = MiniRacer::Context.new
    context.eval('function test(arg) { return "saw " + arg; }')

    assert_equal("saw real string", context.call("test", "real string"))

    euro = "\x80".force_encoding(Encoding::WINDOWS_1252) # euro!
    assert_equal("saw \u20AC", context.call('test', euro))
  end

  def test_failed_conversion_to_utf8
    context = MiniRacer::Context.new
    context.eval('function test(arg) { return "saw " + arg; }')

    # euro, but ruby doesn't do the conversion
    euro = "\x80".force_encoding(Encoding::WINDOWS_1258)
    begin
      euro.encode(Encoding::UTF_8)
      skip 'Expected ruby not to know how to do this conversion'
    rescue Encoding::ConverterNotFoundError
      # expected
    end

    # in which case we treat it as latin1
    assert_equal("saw \u0080", context.call('test', euro))
  end

  def test_non_utf_argument_deep
    context = MiniRacer::Context.new
    context.eval('function test(arg) { return "saw " + Object.keys(arg[0]) + " => " + Object.values(arg[0]); }')

    assert_equal "saw \u0081 => \u0080", context.call("test", [{"\x81" => ["\x80".force_encoding('ASCII-8BIT')]}])
  end

  def test_io_object_arg
    # to_s should be called on this
    context = MiniRacer::Context.new
    context.eval('function test(arg) { return "saw " + arg; }')

    output = context.call("test", IO.new(1))
    assert_match /\Asaw #<IO:/, output
  end

  def test_max_memory
    context = MiniRacer::Context.new(max_memory: 200_000_000)

    assert_raises(MiniRacer::V8OutOfMemoryError) { context.eval('let s = 1000; var a = new Array(s); a.fill(0); while(true) {s *= 1.1; let n = new Array(Math.floor(s)); n.fill(0); a = a.concat(n); };') }
  end

  def test_negative_max_memory
    context = MiniRacer::Context.new(max_memory: -200_000_000)
    assert_nil(context.instance_variable_get(:@max_memory))
  end

  module Echo
    def self.say(thing)
      thing
    end
  end

  def test_can_attach_method
    context = MiniRacer::Context.new
    context.eval 'var Echo'
    context.attach("Echo.say", Echo.method(:say))
    assert_equal "hello", context.eval("Echo.say('hello')")
  end

  def test_attach_error
    context = MiniRacer::Context.new
    context.eval("var minion = 2")
    assert_raises do
      begin
        context.attach("minion.kevin.speak", proc{"banana"})
      rescue => e
        assert_equal MiniRacer::ParseError, e.class
        assert_match(/expecting minion.kevin/, e.message)
        raise
      end
    end

  end

  def test_load
    context = MiniRacer::Context.new
    context.load(File.dirname(__FILE__) + "/file.js")
    assert_equal "world", context.eval("hello")
    assert_raises do
      context.load(File.dirname(__FILE__) + "/missing.js")
    end
  end

  def test_contexts_can_be_safely_GCed
    context = MiniRacer::Context.new
    context.eval 'var hello = "world";'

    context = nil
    GC.start
  end

  def test_it_can_use_snapshots
    snapshot = MiniRacer::Snapshot.new('function hello() { return "world"; }; var foo = "bar";')

    context = MiniRacer::Context.new(snapshot: snapshot)

    assert_equal "world", context.eval("hello()")
    assert_equal "bar", context.eval("foo")
  end

  def test_snapshot_size
    snapshot = MiniRacer::Snapshot.new('var foo = "bar";')

    # for some reason sizes seem to change across runs, so we just
    # check it's a positive integer
    assert(snapshot.size > 0)
  end

  def test_snapshot_dump
    snapshot = MiniRacer::Snapshot.new('var foo = "bar";')
    dump = snapshot.dump

    assert_equal(String, dump.class)
    assert_equal(Encoding::ASCII_8BIT, dump.encoding)
    assert_equal(snapshot.size, dump.length)
  end

  def test_invalid_snapshots_throw_an_exception
    begin
      MiniRacer::Snapshot.new('var foo = bar;')
    rescue MiniRacer::SnapshotError => e
      assert(e.backtrace[0].include? 'JavaScript')
      got_error = true
    end

    assert(got_error, "should raise")
  end

  def test_an_empty_snapshot_is_valid
    MiniRacer::Snapshot.new('')
    MiniRacer::Snapshot.new
    GC.start
  end

  def test_snapshots_can_be_warmed_up_with_no_side_effects
    # shamelessly insipired by https://github.com/v8/v8/blob/5.3.254/test/cctest/test-serialize.cc#L792-L854
    snapshot_source = <<-JS
      function f() { return Math.sin(1); }
      var a = 5;
    JS

    snapshot = MiniRacer::Snapshot.new(snapshot_source)

    warmup_source = <<-JS
      Math.tan(1);
      var a = f();
      Math.sin = 1;
    JS

    warmed_up_snapshot = snapshot.warmup!(warmup_source)

    context = MiniRacer::Context.new(snapshot: snapshot)

    assert_equal 5, context.eval("a")
    assert_equal "function", context.eval("typeof(Math.sin)")
    assert_same snapshot, warmed_up_snapshot
  end

  def test_invalid_warmup_sources_throw_an_exception
    assert_raises(MiniRacer::SnapshotError) do
      MiniRacer::Snapshot.new('Math.sin = 1;').warmup!('var a = Math.sin(1);')
    end
  end

  def test_invalid_warmup_sources_throw_an_exception_2
    assert_raises(ArgumentError) do
      MiniRacer::Snapshot.new('function f() { return 1 }').warmup!([])
    end
  end

  def test_warming_up_with_invalid_source_does_not_affect_the_snapshot_internal_state
    snapshot = MiniRacer::Snapshot.new('Math.sin = 1;')

    begin
      snapshot.warmup!('var a = Math.sin(1);')
    rescue
      # do nothing
    end

    context = MiniRacer::Context.new(snapshot: snapshot)

    assert_equal 1, context.eval('Math.sin')
  end

  def test_snapshots_can_be_GCed_without_affecting_contexts_created_from_them
    snapshot = MiniRacer::Snapshot.new('Math.sin = 1;')
    context = MiniRacer::Context.new(snapshot: snapshot)

    # force the snapshot to be GC'ed
    snapshot = nil
    GC.start

    # the context should still work fine
    assert_equal 1, context.eval('Math.sin')
  end

  def test_it_can_re_use_isolates_for_multiple_contexts
    snapshot = MiniRacer::Snapshot.new('Math.sin = 1;')
    isolate = MiniRacer::Isolate.new(snapshot)

    context1 = MiniRacer::Context.new(isolate: isolate)
    assert_equal 1, context1.eval('Math.sin')

    context1.eval('var a = 5;')

    context2 = MiniRacer::Context.new(isolate: isolate)
    assert_equal 1, context2.eval('Math.sin')
    assert_raises MiniRacer::RuntimeError do
      begin
        context2.eval('a;')
      rescue => e
        assert_equal('ReferenceError: a is not defined', e.message)
        raise
      end
    end

    assert_same isolate, context1.isolate
    assert_same isolate, context2.isolate
  end

  def test_empty_isolate_is_valid_and_can_be_GCed
    MiniRacer::Isolate.new
    GC.start
  end

  def test_isolates_from_snapshot_dont_get_corrupted_if_the_snapshot_gets_warmed_up_or_GCed
    # basically tests that isolates get their own copy of the snapshot and don't
    # get corrupted if the snapshot is subsequently warmed up
    snapshot_source = <<-JS
      function f() { return Math.sin(1); }
      var a = 5;
    JS

    snapshot = MiniRacer::Snapshot.new(snapshot_source)
    isolate = MiniRacer::Isolate.new(snapshot)

    warmump_source = <<-JS
      Math.tan(1);
      var a = f();
      Math.sin = 1;
    JS

    snapshot.warmup!(warmump_source)

    context1 = MiniRacer::Context.new(isolate: isolate)

    assert_equal 5, context1.eval("a")
    assert_equal "function", context1.eval("typeof(Math.sin)")

    snapshot = nil
    GC.start

    context2 = MiniRacer::Context.new(isolate: isolate)

    assert_equal 5, context2.eval("a")
    assert_equal "function", context2.eval("typeof(Math.sin)")
  end

  def test_isolate_can_be_notified_of_idle_time
    isolate = MiniRacer::Isolate.new

    # returns true if embedder should stop calling
    assert(isolate.idle_notification(1000))
  end

  def test_concurrent_access_over_the_same_isolate_1
    isolate = MiniRacer::Isolate.new
    context = MiniRacer::Context.new(isolate: isolate)
    context.eval('var counter=0; var plus=()=>counter++;')

    (1..10).map do
      Thread.new {
        context.eval("plus()")
      }
    end.each(&:join)

    assert_equal 10, context.eval('counter')
  end

  def test_concurrent_access_over_the_same_isolate_2
    isolate = MiniRacer::Isolate.new

    equals_after_sleep = {}

    (1..10).map do |i|
      Thread.new {
        random = SecureRandom.hex
        context = MiniRacer::Context.new(isolate: isolate)

        context.eval('var now = new Date().getTime(); while(new Date().getTime() < now + 20) {}')
        context.eval("var a='#{random}'")
        context.eval('var now = new Date().getTime(); while(new Date().getTime() < now + 20) {}')

        # cruby hashes are thread safe as long as you don't mess with the
        # same key in different threads
        equals_after_sleep[i] = context.eval('a') == random
       }
    end.each(&:join)

    assert_equal 10, equals_after_sleep.size
    assert equals_after_sleep.values.all?
  end

  def test_platform_set_flags_raises_an_exception_if_already_initialized
    # makes sure it's initialized
    MiniRacer::Snapshot.new

    assert_raises(MiniRacer::PlatformAlreadyInitialized) do
      MiniRacer::Platform.set_flags! :noconcurrent_recompilation
    end
  end

  def test_platform_set_flags_works
    context = MiniRacer::Context.new

    assert_raises(MiniRacer::RuntimeError) do
      # should fail because of strict mode set for all these tests
      context.eval 'x = 28'
    end
  end

  def test_error_on_return_val
    v8 = MiniRacer::Context.new
    assert_raises(MiniRacer::RuntimeError) do
      v8.eval('var o = {}; o.__defineGetter__("bar", function() { return null(); }); o')
    end
  end

  def test_ruby_based_property_in_rval
    v8 = MiniRacer::Context.new
    v8.attach 'echo', proc{|x| x}
    assert_equal({"bar" => 42}, v8.eval("var o = {get bar() { return echo(42); }}; o"))
  end

  def test_function_rval
    context = MiniRacer::Context.new
    context.attach("echo", proc{|msg| msg})
    assert_equal("foo", context.eval("echo('foo')"))
  end

  def test_timeout_in_ruby_land
    context = MiniRacer::Context.new(timeout: 50)
    context.attach('sleep', proc{ sleep 0.1 })
    assert_raises(MiniRacer::ScriptTerminatedError) do
      context.eval('sleep(); "hi";')
    end
  end

  def test_undef_mem
    context = MiniRacer::Context.new(timeout: 5)

    context.attach("marsh", proc do |a, b, c|
      return [a,b,c] if a.is_a?(MiniRacer::FailedV8Conversion) || b.is_a?(MiniRacer::FailedV8Conversion) || c.is_a?(MiniRacer::FailedV8Conversion)

      a[rand(10000).to_s] = "a"
      b[rand(10000).to_s] = "b"
      c[rand(10000).to_s] = "c"
      [a,b,c]
    end)

    assert_raises do
      # TODO make it raise the correct exception!
      context.eval("var a = [{},{},{}]; while(true) { a = marsh(a[0],a[1],a[2]); }")
    end

  end

  class TestPlatform < MiniRacer::Platform
    def self.public_flags_to_strings(flags)
      flags_to_strings(flags)
    end
  end

  def test_platform_flags_to_strings
    flags = [
      :flag1,
      [[[:flag2]]],
      {key1: :value1},
      {key2: 42,
       key3: 8.7},
      '--i_already_have_leading_hyphens',
      [:'--me_too',
       'i_dont']
    ]

    expected_string_flags = [
      '--flag1',
      '--flag2',
      '--key1 value1',
      '--key2 42',
      '--key3 8.7',
      '--i_already_have_leading_hyphens',
      '--me_too',
      '--i_dont'
    ]

    assert_equal expected_string_flags, TestPlatform.public_flags_to_strings(flags)
  end

  def test_can_dispose_context
    context = MiniRacer::Context.new(timeout: 5)
    context.dispose
    assert_raises(MiniRacer::ContextDisposedError) do
      context.eval("a")
    end
  end

  def test_estimated_size
    context = MiniRacer::Context.new(timeout: 5)
    context.eval("let a='testing';")

    stats = context.heap_stats
    # eg: {:total_physical_size=>1280640, :total_heap_size_executable=>4194304, :total_heap_size=>3100672, :used_heap_size=>1205376, :heap_size_limit=>1501560832}
    assert_equal(
      [:total_physical_size, :total_heap_size_executable, :total_heap_size, :used_heap_size, :heap_size_limit].sort,
      stats.keys.sort
    )

    assert(stats.values.all?{|v| v > 0}, "expecting the isolate to have values for all the vals")
  end

  def test_eval_with_filename
    context = MiniRacer::Context.new()
    context.eval("var foo = function(){baz();}", filename: 'b/c/foo1.js')

    got_error = false
    begin
      context.eval("foo()", filename: 'baz1.js')
    rescue MiniRacer::RuntimeError => e
      assert_match(/foo1.js/, e.backtrace[0])
      assert_match(/baz1.js/, e.backtrace[1])
      got_error = true
    end

    assert(got_error, "should raise")

  end

  def test_estimated_size_when_disposed

    context = MiniRacer::Context.new(timeout: 5)
    context.eval("let a='testing';")
    context.dispose

    stats = context.heap_stats
    assert(stats.values.all?{|v| v==0}, "should have 0 values once disposed")
  end

  def test_can_dispose
    skip "takes too long"
    #
    # junk_it_up
    # 3.times do
    #   GC.start(full_mark: true, immediate_sweep: true)
    # end
  end

  def junk_it_up
    1000.times do
      context = MiniRacer::Context.new(timeout: 5)
      context.dispose
    end
  end

  def test_attached_recursion
    context = MiniRacer::Context.new(timeout: 20)
    context.attach("a", proc{|a| a})
    context.attach("b", proc{|a| a})

    context.eval('const obj = {get r(){ b() }}; a(obj);')
  end

  def test_no_disposal_of_isolate_when_it_is_referenced
    isolate = MiniRacer::Isolate.new
    context = MiniRacer::Context.new(isolate: isolate)
    context.dispose
    MiniRacer::Context.new(isolate: isolate) # Received signal 11 SEGV_MAPERR
  end

  def test_context_starts_with_no_isolate_value
    context = MiniRacer::Context.new
    assert_equal context.instance_variable_get('@isolate'), false
  end

  def test_context_isolate_value_is_kept
    context = MiniRacer::Context.new
    isolate = context.isolate
    assert_same isolate, context.isolate
  end

  def test_isolate_is_nil_after_disposal
    context = MiniRacer::Context.new
    context.dispose
    assert_nil context.isolate

    context = MiniRacer::Context.new
    context.isolate
    context.dispose
    assert_nil context.isolate
  end
<<<<<<< HEAD
end
=======

  def test_heap_dump

    f = Tempfile.new("heap")
    path = f.path
    f.unlink

    context = MiniRacer::Context.new
    context.eval('let x = 1000;')
    context.write_heap_snapshot(path)

    dump = File.read(path)

    assert dump.length > 0

    FileUtils.rm(path)

  end
>>>>>>> a3cfe312
end<|MERGE_RESOLUTION|>--- conflicted
+++ resolved
@@ -808,9 +808,6 @@
     context.dispose
     assert_nil context.isolate
   end
-<<<<<<< HEAD
-end
-=======
 
   def test_heap_dump
 
@@ -829,5 +826,5 @@
     FileUtils.rm(path)
 
   end
->>>>>>> a3cfe312
+end
 end